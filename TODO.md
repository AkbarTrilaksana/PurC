# TODO List

## 0) Features not Planned yet

### 0.1) Predefined Varaibles

1. Support for the following URI schemas for `$STREAM`:
   - `fifo`
   - `tcp`
1. Support for the following filters for `$STREAM`:
   - `ssl`
   - `websocket`
   - `http`
   - `hibus`

## 1) Features Planned for Version 1.0

### 1.1) Variants

1. Support for the new variant type: tuple.
1. Use an indepedent structure to maintain the listeners of variants, so we can decrease the size of a variant structure.

### 1.2) eJSON Parsing and Evaluating

1. Support for Tuple

### 1.3) Predefined Varaibles

1. Implement `$CRTN.native_crtn` method.
1. In the implementation of predefined variables, use the interfaces for linear container instead of array.
1. Finish the implementation of the following predefined variables:
   - `$RDR`
   - `$DOC`
   - `$URL`
   - `$STR`

### 1.4) eDOM

1. Optimize the implementation of element collection, and provide the support for CSS Selector Level 3.
1. Optimize the implementation of the map from `id` and `class` to element.
1. Support for the new tarege document type: `plain` and/or `markdown`.

### 1.5) Interpreter

1. Provide support for channel, which can act as an inter-coroutine communication mechanism.
1. Implement the `request` tag.
1. Support for use of an element's identifier as the value of the `at` attribute in an `init` element.
1. Provide support for `type` attribute of the element `archetype`. It can be used to specify the type of the template contents, for example, `plain`, `html`, `xgml`, `svg`, or `mathml`.
1. Improve support for the attribute `in`, so we can use a value like `> p` to specify an descendant as the current document position.
1. Improve the element `init` to make the attribute `as` is optional, so we can use `init` to initilize a data but do not bind the data to a variable.
1. Improve the element `init` and `bind` to make the attribute `at` support `_runner`, so we can create a runner-level variable.
1. Review the implementation of all elements.
1. Improve the implementation of the element `update`:
   - The value of the attribute `to` can be `prepend`, `remove`, `insertBefore`,  `insertAfter`, `intersect`, `subtract`, and `xor`.
   - The value of the attribute `at` can be `content`.
   - The support for the adverb attribute `individually`.
   - The support for the attribute `type` of the element `archetype`.
1. Improve the function to get data from remote data fetcher:
   - The element `archetype`: support for `src`, `param`, and `method` attributes.
   - The element `archedata`: support for `src`, `param`, and `method` attributes.
   - The element `execpt`: support for `src`, `param`, and `method` attributes.
   - The element `init`: support for `from`, `with`, and `via` attrigbutes.
   - The element `define`: support for `from`, `with`, and `via` attributes.
   - The element `update`: support for `from`, `with`, and `via` attributes.
1. The generation and handling mechanism of uncatchable errors:
   - Support for the element `error`.
   - The element `error`: support for `src`, `param`, and `method` attributes.

### 1.6) More ports

1. Windows

## 2) Features Planned for V0.8

### 2.1) 变体

（无）

### 2.2) 预定义变量

1. 增加、调整或补充预定义变量的实现：
<<<<<<< HEAD
   - `$CRTN` 上支持 `rdrState:pageClosed` 事件：协程对应的渲染器页面被用户关闭。
   - `$CRTN` 上支持 `rdrState:connLost` 事件：协程所在行者丢失渲染器的连接。
   - 将 `$STREAM` 调整为行者级变量。
=======
   - `$CRTN` 上支持 `rdrState:closed` 事件：协程对应的渲染器页面被用户关闭。
   - `$CRTN` 上支持 `rdrState:lost` 事件：协程所在行者丢失渲染器的连接。
   - ~~将 `$STREAM` 调整为行者级变量。~~
>>>>>>> 08196f9d
   - ~~`$CRTN`~~
   - ~~完善 `$MATH.eval` 和 `$MATH.eval_l` 对函数及常量的支持（见预定义变量规范）。~~
   - ~~`$SYSTEM` 更名为 `$SYS`~~
   - ~~`$SESSION` 更名为 `$RUNNER`（`sid` 属性更名为 `rid`）~~
   - ~~`$HVML` 更名为 `$CRTN`~~
   - ~~`$REQUEST` 更名为 `$REQ`~~
   - ~~实现 `$EJSON.arith` 和 `$EJSON.bitwise` 方法~~
   - ~~实现 `$STR.nr_bytes` 方法~~
1. 评估并合并如下预定义变量的实现：
   - ~~`$FS`~~
   - ~~`$FILE`~~

### 2.3) eDOM

1. ~~实现 `void` 目标文档类型。~~

### 2.4) EJSON 表达式或 vDOM 解析器

1. 字符串中的表达式求值置换，存在将不符合变量名（或键名）规格的字符识别为变量名（或键名）的情形，从而报错。如 `The cid: $CRTN.cid<`，应置换为 `The cid: 3<`。
1. 在动作元素中对 `on`、 `with`、 `onlyif` 和 `while` 属性，使用 `on 2L` 这种指定属性值的语法（不使用等号）时，应按照 EJSON 求值，不转字符串（`on 2L` 的结果应该为 longint 类型 2）。目前被当做字符串处理。见测试用例：`test/interpreter/comp/00-fibonacci-void-temp.hvml`
1. `hvml` 元素内容应支持常规 EJSON 表达式或复合表达式。
1. HVML 代码中的 `<li>$< Hello, world! --from COROUTINE-$CRTN.cid</li>` 外部元素的内容，最终添加到 eDOM 之后，被分成了三个文本节点，应该考虑优化处理为一个文本节点。见 `purc` 命令行的输出。
1. ~~对井号注释的初步支持：忽略 HVML 文件中，在 `<DOCTYPE ` 或者 `<!-- ` 开始前，所有以 `#` 打头的行。~~
1. ~~支持在框架元素中定义多个求值表达式或复合求值表达式；参阅 HVML 规范 2.3.4 小节。~~

### 2.5) 解释器

1. 统一使用协程消息队列处理来自变体变化、渲染器以及其他实例的事件、请求或者响应消息。
   - ~~`observe` 元素支持隐含的临时变量 `_eventName` 和 `_eventSource`。~~
   - ~~`observe` 元素 `in` 属性的处理。~~
   - ~~正确区分会话级变量及协程级变量：`observe` 可观察会话级变体（$RUNNER.myObj）上的 `change` 事件；`$SYS` 上调用修改时间、当前工作路径等，会广播更新事件（如 `change:time`）给所有实例。~~
1. 接口及实现调整：
   - ~~实现 `purc_schedule_vdom()` 替代 `purc_attach_vdom_to_renderer()`。~~
   - ~~调整 `purc_bind_document_variable()` 为 `purc_coroutine_bind_variable()`。~~
1. 实现支持多实例相关的接口：
   - ~~`purc_inst_create_or_get()`~~
   - ~~`purc_inst_schedule_vdom()`~~
   - ~~完善相关测试用例，修复相关缺陷。~~
1. 整理代码：
   - ~~在创建协程时完成协程级变量的绑定，同时处理 `$REQUEST` 的绑定。~~
   - ~~合并协程栈以及协程数据结构中重复的字段。~~
   - ~~协程结构中，使用 `cid` 替代 `ident` 名称。~~
   - ~~协程结构中，使用 `uri` 替代 `fullname` 字段名（该字段其实没必要保存两份，通过 `cid` 在原子字符串中查找即可获得）。~~
   - ~~`$CRTN` 变量使用协程数据结构做初始化，并实现 `cid` 属性、`uri` 属性以及 `token` 属性获取器。~~
   - ~~实现 `$RUNNER` 变量的 `rid` 属性以及 `uri` 属性获取器。~~
   - ~~移除代码中冗余的针对 `get_coroutine` 以及 `get_stack` 的调用。~~
   - ~~将 `$L`, `$STR`, `$URL`, `$EJSON`, `$STREAM`, `$DATETIME` 调整为行者级变量。~~
1. 调整或完善相关实现：
   - ~~调整调度器实现，通过设置协程进入停止状态以及对应的唤醒条件来实现 协程同步等待数据获取器的返回、等待特定请求的响应消息、主动休眠的超时及提前唤醒、其他协程的退出状态、 并发调用的返回等。~~
   - ~~`idle` 事件：当所有协程进入事件驱动执行阶段，但未收到任何底层事件的时间累计达到或超过 100ms 时，自动产生 `idle` 事件，广播给所有正在 `$CRTN` 变体上监听 `idle` 事件的协程；`idle` 事件可规约。~~
   - ~~`purc_schedule_vdom()` 支持 `body_id` 参数。~~
   - ~~移除 `sync` 线程。~~
1. 完善如下标签的实现
   - ~~`sleep` 标签：在调度器检查到针对休眠协程的事件时，可由调度器唤醒。~~
   - ~~`call` 和 `return` 标签。并发调用时，克隆 `define` 子树构建新的 vDOM 树。~~
   - ~~`load` 和 `exit` 标签。~~
1. 调整求值逻辑：
   - ~~按照规范要求，对 `hvml` 元素内容中定义的表达式进行求值并设置对应栈帧的结果数据；参阅 HVML 规范 2.3.4 小节。~~
   - ~~取消和 `head` 及 `body` （`head` 和 `body` 均为可选框架元素）相关的约束。~~
   - ~~确保 `hvml` 栈帧始终存在（对应 `_topmost`），在执行观察者代码时，应保留该栈帧存在，该栈帧的结果数据便是整个协程的执行结果。~~
   - ~~在对动作元素的属性值求值时，若该动作元素定义有表达式内容，则在当前动作元素所在栈帧中完成求值，并将其绑定到当前栈帧的上下文变量 `$0^` 上；若动作元素支持重跑（rerun），则应该在重跑时对内容重新求值并用结果替代 `$0^`；当动作元素需要 `with` 属性值但未定义时，使用内容数据。~~
1. 生成目标文档时，过滤如下特定属性：
   - ~~`hvml` 元素的 `target` 属性。~~
   - ~~外部元素中所有属性名称以 `hvml:` 打头的属性。~~
1. 渲染器对接：
   - ~~HVML 协程对应的页面类型为 `_null` 时，不创建页面，不同步 eDOM 的更新信息。~~
   - ~~增强 PURCMC 协议，用于区分普通文本或标记文本。~~
   - ~~支持页面名称为 `_inherit` 以及 `_self` 的情形。~~

### 2.6) 其他

1. ~~`purc` 命令行工具。~~
1. 代码清理
   - ~~测试程序的许可声明~~
   - API 描述
   - 自定义类型的名称规范化（仅针对结构指针添加 `_t` 后缀）
1. 文档整理。
1. 解决现有测试用例及示例程序暴露出的缺陷：
   - `test/interpreter/test_inherit_document.cpp` 中的 EJSON 字符串生成 VCM 树之后，使用自定义 `$ARGS` 对象替代其中的子字符串生成期望结果，但生成的字符串不正确。
   - 在构建目录下，使用 `purc` 运行 `hvml/hello-world-7.hvml`，程序终止。该程序使用了 `<init as ... from "file://$SYS.cwd/hvml/hello-world.json" />。
   - 在构建目录下，使用 `purc` 运行 `hvml/hello-world-8.hvml`，从输出结果看，`observe` 元素的内容被多次求值。应仅在执行 `observe` 时求值一次。
   - 在构建目录下，使用 `purc -b` 运行 `hvml/hello-world-9.hvml`，从输出结果看，`observe` 的内容（包括 `inherit` 元素）被错误地插入到了目标文档。
<|MERGE_RESOLUTION|>--- conflicted
+++ resolved
@@ -79,15 +79,9 @@
 ### 2.2) 预定义变量
 
 1. 增加、调整或补充预定义变量的实现：
-<<<<<<< HEAD
    - `$CRTN` 上支持 `rdrState:pageClosed` 事件：协程对应的渲染器页面被用户关闭。
    - `$CRTN` 上支持 `rdrState:connLost` 事件：协程所在行者丢失渲染器的连接。
-   - 将 `$STREAM` 调整为行者级变量。
-=======
-   - `$CRTN` 上支持 `rdrState:closed` 事件：协程对应的渲染器页面被用户关闭。
-   - `$CRTN` 上支持 `rdrState:lost` 事件：协程所在行者丢失渲染器的连接。
    - ~~将 `$STREAM` 调整为行者级变量。~~
->>>>>>> 08196f9d
    - ~~`$CRTN`~~
    - ~~完善 `$MATH.eval` 和 `$MATH.eval_l` 对函数及常量的支持（见预定义变量规范）。~~
    - ~~`$SYSTEM` 更名为 `$SYS`~~
