--- conflicted
+++ resolved
@@ -97,23 +97,10 @@
 ### 解释器
 
 * 检查所有动作标签的实现，确保和规范要求一致：
-<<<<<<< HEAD
-  1. 使用消息队列管理事件。
-  1. `call` 标签。
-  1. `return` 标签。
-  1. `load` 标签。
-  1. `exit` 标签（不含对 `with` 属性的支持）。
-  1. ~~`iterate` 标签支持外部类执行器。~~
-  1. `observe` 标签支持上下文变量: `$!` 和 `$@`。
-  1. ~~`init` 标签支持使用 `via` 属性值 `LOAD` 从外部模块中加载自定义变量：`from` 属性指定外部模块名，`for` 指定模块中的动态对象名。~~
-  1. ~~`init` 标签初始化集合时，支持 `casesensitively` 属性和 `caseinsensitively` 属性。~~
-  1. ~~`except` 标签支持 `type` 属性。~~
-=======
   1. ~~`except` 标签支持 `type` 属性。~~
   1. ~~`init` 标签支持使用 `via` 属性值 `LOAD` 从外部模块中加载自定义变量：`from` 属性指定外部模块名，`for` 指定模块中的动态对象名。~~
   1. ~~`init` 标签初始化集合时，支持 `casesensitively` 属性和 `caseinsensitively` 属性。~~
   1. ~~`iterate` 标签支持外部类执行器。~~
->>>>>>> 72b00df7
   1. ~~`observe` 标签支持 `against` 属性。~~
   1. ~~`forget` 标签支持元素汇集。~~
   1. ~~`fire` 标签支持元素汇集。~~
