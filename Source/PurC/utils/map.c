--- conflicted
+++ resolved
@@ -432,43 +432,6 @@
     return 0;
 }
 
-<<<<<<< HEAD
-static int traverse_node (pcutils_map *map, struct rb_node* node,
-        void *ud, int (*cb)(pcutils_map_entry *entry, void *ud))
-{
-    if (node) {
-        pcutils_map_entry *entry = (pcutils_map_entry*)node;
-
-        int r = cb(entry, ud);
-        if (r)
-            return r;
-
-        r = traverse_node (map, node->rb_left, ud, cb);
-        if (r)
-            return r;
-
-        r = traverse_node (map, node->rb_right, ud, cb);
-        if (r)
-            return r;
-    }
-
-    return 0;
-}
-
-int pcutils_map_traverse (pcutils_map *map, void *ud,
-        int (*cb)(pcutils_map_entry *entry, void *ud))
-{
-    if (map == NULL)
-        return -1;
-
-    WRLOCK_MAP (map);
-
-    int r = traverse_node (map, map->root.rb_node, ud, cb);
-
-    WRUNLOCK_MAP (map);
-    return r;
-}
-=======
 struct user_data {
     int (*cb)(void *key, void *val, void *ud);
     void *ud;
@@ -507,4 +470,3 @@
     return r;
 }
 
->>>>>>> 32eeadbf
