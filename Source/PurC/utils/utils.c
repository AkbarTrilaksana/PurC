/*
 * utils.c - misc utility and helper functions
 *
 * Copyright (C) 2021 FMSoft <https://www.fmsoft.cn>
 * Copyright (C) 2012 Felix Fietkau <nbd@openwrt.org>
 *
 * Permission to use, copy, modify, and/or distribute this software for any
 * purpose with or without fee is hereby granted, provided that the above
 * copyright notice and this permission notice appear in all copies.
 *
 * THE SOFTWARE IS PROVIDED "AS IS" AND THE AUTHOR DISCLAIMS ALL WARRANTIES
 * WITH REGARD TO THIS SOFTWARE INCLUDING ALL IMPLIED WARRANTIES OF
 * MERCHANTABILITY AND FITNESS. IN NO EVENT SHALL THE AUTHOR BE LIABLE FOR
 * ANY SPECIAL, DIRECT, INDIRECT, OR CONSEQUENTIAL DAMAGES OR ANY DAMAGES
 * WHATSOEVER RESULTING FROM LOSS OF USE, DATA OR PROFITS, WHETHER IN AN
 * ACTION OF CONTRACT, NEGLIGENCE OR OTHER TORTIOUS ACTION, ARISING OUT OF
 * OR IN CONNECTION WITH THE USE OR PERFORMANCE OF THIS SOFTWARE.
 */

#include "config.h"

#include "purc-errors.h"
#include "private/utils.h"
#include "private/errors.h"

#include <stdarg.h>
#include <stdlib.h>
#include <stdint.h>
#include <ctype.h>
#include <string.h>
#include <errno.h>

#define foreach_arg(_arg, _addr, _len, _first_addr, _first_len) \
    for (_addr = (_first_addr), _len = (_first_len); \
        _addr; \
        _addr = va_arg(_arg, void **), _len = _addr ? va_arg(_arg, size_t) : 0)

#define C_PTR_ALIGN    (sizeof(size_t))
#define C_PTR_MASK    (-C_PTR_ALIGN)

void *pcutils_calloc_a(size_t len, ...)
{
    va_list ap, ap1;
    void *ret;
    void **cur_addr;
    size_t cur_len;
    int alloc_len = 0;
    char *ptr;

    va_start(ap, len);

    va_copy(ap1, ap);
    foreach_arg(ap1, cur_addr, cur_len, &ret, len)
        alloc_len += (cur_len + C_PTR_ALIGN - 1 ) & C_PTR_MASK;
    va_end(ap1);

    ptr = calloc(1, alloc_len);
    if (!ptr) {
        va_end(ap);
        return NULL;
    }

    alloc_len = 0;
    foreach_arg(ap, cur_addr, cur_len, &ret, len) {
        *cur_addr = &ptr[alloc_len];
        alloc_len += (cur_len + C_PTR_ALIGN - 1) & C_PTR_MASK;
    }
    va_end(ap);

    return ret;
}

static char hex_digits [] = {
    '0', '1', '2', '3', '4', '5', '6', '7', '8', '9', 'a', 'b', 'c', 'd', 'e', 'f'
};

void pcutils_bin2hex (const unsigned char *bin, int len, char *hex)
{
    for (int i = 0; i < len; i++) {
        unsigned char byte = bin [i];
        hex [i*2] = hex_digits [(byte >> 4) & 0x0f];
        hex [i*2+1] = hex_digits [byte & 0x0f];
    }
    hex [len * 2] = '\0';
}

/* bin must be long enough to hold the bytes.
   return the number of bytes converted, <= 0 for error */
int pcutils_hex2bin (const char *hex, unsigned char *bin)
{
    int pos = 0;
    int sz = 0;

    while (*hex) {
        unsigned char half;

        if (*hex >= '0' && *hex <= '9') {
            half = (*hex - '0') & 0x0f;
        }
        else {
            int c = tolower (*hex);
            if (c >= 'a' && c <= 'f') {
                half = (*hex - 'a' + 0x10) & 0x0f;
            }
            else {
                return -1;
            }
        }

        if (pos % 2 == 0) {
            *bin = half;
        }
        else {
            *bin |= half << 4;
            bin++;
            sz++;
        }

        pos++;
    }

    return sz;
}

<<<<<<< HEAD
size_t pcutils_get_next_fibonacci_number(size_t n)
{
    size_t fib_0 = 0;
    size_t fib_1 = 1;
    size_t fib_n = 0;

    if (n < 2) {
        return n + 1;
    }

    for (size_t i = 2; fib_n <= n; i++) {
        fib_n = fib_1 + fib_0;
        fib_0 = fib_1;
        fib_1 = fib_n;
    }
    return fib_n;
}
=======
#define MAX_NUMBER_STRING       128

#ifndef MIN
#define MIN(x, y) (((x) > (y)) ? (y) : (x))
#endif

#define COPY_STRING(buf, len)                           \
    char my_buf[MAX_NUMBER_STRING];                     \
    if (buf[len]) { /* not a string */                  \
        size_t my_len = MIN(len, sizeof(my_buf) - 1);   \
        memcpy(my_buf, buf, my_len);                    \
        my_buf[my_len] = 0;                             \
        buf = my_buf;                                   \
    }

int pcutils_parse_int64(const char *buf, size_t len, int64_t *retval)
{
    char *end = NULL;
    int64_t val;

    COPY_STRING(buf, len);

    errno = 0;
    val = strtoll(buf, &end, 10);
    if (end != buf)
        *retval = val;
    return ((val == 0 && errno != 0) || (end == buf)) ? 1 : 0;
}

int pcutils_parse_uint64(const char *buf, size_t len, uint64_t *retval)
{
    char *end = NULL;
    uint64_t val;

    COPY_STRING(buf, len);

    errno = 0;
    while (*buf == ' ')
        buf++;
    if (*buf == '-')
        return 1; /* error: uint cannot be negative */

    val = strtoull(buf, &end, 10);
    if (end != buf)
        *retval = val;
    return ((val == 0 && errno != 0) || (end == buf)) ? 1 : 0;
}

int pcutils_parse_double(const char *buf, size_t len, double *retval)
{
    char *end;

    COPY_STRING(buf, len);

    *retval = strtod(buf, &end);
    if (buf + len == end)
        return 0; // It worked
    return 1;
}

int pcutils_parse_long_double(const char *buf, size_t len, long double *retval)
{
    char *end;

    COPY_STRING(buf, len);

    *retval = strtold(buf, &end);
    if (buf + len == end)
        return 0; // It worked
    return 1;
}
>>>>>>> 81026cd5
<|MERGE_RESOLUTION|>--- conflicted
+++ resolved
@@ -122,7 +122,6 @@
     return sz;
 }
 
-<<<<<<< HEAD
 size_t pcutils_get_next_fibonacci_number(size_t n)
 {
     size_t fib_0 = 0;
@@ -140,7 +139,7 @@
     }
     return fib_n;
 }
-=======
+
 #define MAX_NUMBER_STRING       128
 
 #ifndef MIN
@@ -211,5 +210,4 @@
     if (buf + len == end)
         return 0; // It worked
     return 1;
-}
->>>>>>> 81026cd5
+}