--- conflicted
+++ resolved
@@ -240,7 +240,6 @@
     switch ((int)value->type) {
         case PURC_VARIANT_TYPE_OBJECT:
         {
-<<<<<<< HEAD
             struct pchash_entry *curr;
             foreach_in_variant_object_safe(value, curr) {
                 const char *k = pchash_entry_k(curr);
@@ -251,28 +250,12 @@
                     PC_ASSERT(r==0);
                     free((void*)k);
                 }
-=======
-            // consideration: better implementation?
-            const char *key;
-            struct pchash_entry *curr, *tmp;
-            foreach_key_value_in_variant_object_safe(value, key, variant,
-                    curr, tmp)
-            {
-                int refc = purc_variant_unref(variant);
-                if (value->refc>1 && refc)
-                    continue;
-                // shall switch to faster iteration later
-                int t = pchash_table_delete_entry(_ht, curr);
-                PC_ASSERT(t==0);
-                free((void*)key);
->>>>>>> 243e5994
             } end_foreach;
             break;
         }
 
         case PURC_VARIANT_TYPE_ARRAY:
         {
-<<<<<<< HEAD
             size_t curr;
             foreach_value_in_variant_array_safe(value, variant, curr) {
                 if (purc_variant_unref(variant)==0) {
@@ -280,46 +263,17 @@
                     PC_ASSERT(r==0);
                     --curr;
                 }
-=======
-            // consideration: better implementation?
-            size_t curr, tmp;
-            foreach_value_in_variant_array_safe(value, variant, curr, tmp)
-            {
-                int refc = purc_variant_unref(variant);
-                if (value->refc>1 && refc)
-                    continue;
-                // shall switch to faster iteration later
-                int t = pcutils_arrlist_del_idx(_al, curr, 1);
-                PC_ASSERT(t==0);
-                tmp = curr;
->>>>>>> 243e5994
             } end_foreach;
             break;
         }
 
         case PURC_VARIANT_TYPE_SET:
         {
-<<<<<<< HEAD
             struct obj_node *curr;
             foreach_value_in_variant_set_safe(value, variant, curr) {
                 if (purc_variant_unref(variant)==0) {
                     pcutils_avl_delete(_tree, &curr->avl);
                 }
-=======
-            // consideration: better implementation?
-            struct obj_node *curr, *tmp;
-            foreach_value_in_variant_set_safe(value, variant, curr, tmp)
-            {
-                int refc = variant->refc;
-                if (value->refc>1 && refc>1) {
-                    purc_variant_unref(variant);
-                    continue;
-                }
-                // shall switch to faster iteration later
-                pcutils_avl_delete(_tree, &curr->avl);
-                pcvariant_set_release_obj(curr);
-                free(curr);
->>>>>>> 243e5994
             } end_foreach;
             break;
         }
