/**
 * @file variant-set.c
 * @author Xu Xiaohong (freemine)
 * @date 2021/07/09
 * @brief The API for variant.
 *
 * Copyright (C) 2021 FMSoft <https://www.fmsoft.cn>
 *
 * This file is a part of PurC (short for Purring Cat), an HVML interpreter.
 * 
 * This program is free software: you can redistribute it and/or modify
 * it under the terms of the GNU Lesser General Public License as published by
 * the Free Software Foundation, either version 3 of the License, or
 * (at your option) any later version.
 *
 * This program is distributed in the hope that it will be useful,
 * but WITHOUT ANY WARRANTY; without even the implied warranty of
 * MERCHANTABILITY or FITNESS FOR A PARTICULAR PURPOSE.  See the
 * GNU Lesser General Public License for more details.
 *
 * You should have received a copy of the GNU Lesser General Public License
 * along with this program.  If not, see <https://www.gnu.org/licenses/>.
 */

#define _GNU_SOURCE       // qsort_r

#include "config.h"
#include "private/variant.h"
#include "private/list.h"
#include "private/hashtable.h"
#include "private/errors.h"
#include "private/stringbuilder.h"
#include "purc-errors.h"
#include "variant-internals.h"


#include <limits.h>
#include <stdarg.h>
#include <stdlib.h>
#include <string.h>

static bool
grow(purc_variant_t set, purc_variant_t value,
        bool check)
{
    if (!check)
        return true;

    purc_variant_t vals[] = { value };

    return pcvariant_on_pre_fired(set, PCVAR_OPERATION_GROW,
            PCA_TABLESIZE(vals), vals);
}

static bool
shrink(purc_variant_t set, purc_variant_t value,
        bool check)
{
    if (!check)
        return true;

    purc_variant_t vals[] = { value };

    return pcvariant_on_pre_fired(set, PCVAR_OPERATION_SHRINK,
            PCA_TABLESIZE(vals), vals);
}

static bool
change(purc_variant_t set,
        purc_variant_t o, purc_variant_t n,
        bool check)
{
    if (!check)
        return true;

    purc_variant_t vals[] = { o, n };

    return pcvariant_on_pre_fired(set, PCVAR_OPERATION_CHANGE,
            PCA_TABLESIZE(vals), vals);
}

static void
grown(purc_variant_t set, purc_variant_t value,
        bool check)
{
    if (!check)
        return;

    purc_variant_t vals[] = { value };

    pcvariant_on_post_fired(set, PCVAR_OPERATION_GROW,
            PCA_TABLESIZE(vals), vals);
}

static void
shrunk(purc_variant_t set, purc_variant_t value,
        bool check)
{
    if (!check)
        return;

    purc_variant_t vals[] = { value };

    pcvariant_on_post_fired(set, PCVAR_OPERATION_SHRINK,
            PCA_TABLESIZE(vals), vals);
}

static void
changed(purc_variant_t set,
        purc_variant_t o, purc_variant_t n,
        bool check)
{
    if (!check)
        return;

    purc_variant_t vals[] = { o, n };

    pcvariant_on_post_fired(set, PCVAR_OPERATION_CHANGE,
            PCA_TABLESIZE(vals), vals);
}

variant_set_t
pcvar_set_get_data(purc_variant_t set)
{
    return (variant_set_t)set->sz_ptr[1];
}

static size_t
variant_set_get_extra_size(variant_set_t set)
{
    size_t extra = 0;
    if (set->unique_key) {
        extra += strlen(set->unique_key) + 1;
        extra += sizeof(*set->keynames) * set->nr_keynames;
    }
    size_t sz_record = sizeof(struct set_node) +
        sizeof(purc_variant_t) * set->nr_keynames;
    size_t count = pcutils_arrlist_length(set->arr);
    extra += sz_record * count;
    extra += sizeof(*set->arr);
    extra += sizeof(struct set_node*)*(set->arr->size);

    return extra;
}

static void
pcv_set_set_data(purc_variant_t set, variant_set_t data)
{
    set->sz_ptr[1]     = (uintptr_t)data;
}

static int
obj_node_diff(struct obj_node *l, struct obj_node *r)
{
    int diff = 0;

    purc_variant_t lk, rk;
    lk = l->key;
    rk = r->key;
    PC_ASSERT(lk);
    PC_ASSERT(rk);

    if (lk != rk) {
        diff = pcvariant_equal(lk, rk);
        if (diff)
            return diff;
    }

    purc_variant_t lv, rv;
    lv = l->val;
    rv = r->val;
    PC_ASSERT(lv);
    PC_ASSERT(rv);

    if (lv != rv) {
        diff = pcvariant_equal(lv, rv);
    }

    return diff;
}

static int
variant_set_compare_by_set_keys(purc_variant_t set,
        purc_variant_t l, purc_variant_t r)
{
    PC_ASSERT(set != PURC_VARIANT_INVALID);
    PC_ASSERT(purc_variant_is_set(set));
    PC_ASSERT(l != PURC_VARIANT_INVALID);
    PC_ASSERT(r != PURC_VARIANT_INVALID);
    PC_ASSERT(pcvariant_is_mutable(l));
    PC_ASSERT(pcvariant_is_mutable(r));

    int diff;

    struct kv_iterator lit, rit;
    lit = pcvar_kv_it_first(set, l);
    rit = pcvar_kv_it_first(set, r);
    while (1) {
        struct obj_node *ln = lit.it.curr;
        struct obj_node *rn = rit.it.curr;
        if (ln == NULL && rn == NULL)
            return 0;
        if (ln == NULL)
            return -1;
        if (rn == NULL)
            return 1;

        diff = obj_node_diff(ln, rn);
        if (diff)
            return diff;

        pcvar_kv_it_next(&lit);
        pcvar_kv_it_next(&rit);
    }
}

static int
variant_set_init(variant_set_t set, const char *unique_key)
{
    set->elems = RB_ROOT;

    size_t initial_size = ARRAY_LIST_DEFAULT_SIZE;
    set->arr = pcutils_arrlist_new_ex(NULL, initial_size);
    if (!set->arr) {
        pcinst_set_error(PURC_ERROR_OUT_OF_MEMORY);
        return -1;
    }

    if (!unique_key || !*unique_key) {
        // empty key
        set->nr_keynames = 1;
        PC_ASSERT(set->keynames == NULL);
        PC_ASSERT(set->unique_key == NULL);
        return 0;
    }

    set->unique_key = strdup(unique_key);
    if (!set->unique_key) {
        pcinst_set_error(PURC_ERROR_OUT_OF_MEMORY);
        return -1;
    }

    size_t n = strlen(set->unique_key);
    set->keynames = (const char**)calloc(n, sizeof(*set->keynames));
    if (!set->keynames) {
        free(set->unique_key);
        set->unique_key = NULL;
        pcinst_set_error(PURC_ERROR_OUT_OF_MEMORY);
        return -1;
    }

    strcpy(set->unique_key, unique_key);
    char *ctx = set->unique_key;
    char *tok = strtok_r(ctx, " ", &ctx);
    size_t idx = 0;
    while (tok) {
        set->keynames[idx++] = tok;
        tok = strtok_r(ctx, " ", &ctx);
    }

    if (idx==0) {
        // no content in key
        free(set->unique_key);
        set->unique_key = NULL;
        set->nr_keynames = 1;
        return 0;
    }

    PC_ASSERT(idx>0);
    set->nr_keynames = idx;

    return 0;
}

static purc_variant_t
pcv_set_new(void)
{
    purc_variant_t set = pcvariant_get(PVT(_SET));
    if (!set) {
        pcinst_set_error(PURC_ERROR_OUT_OF_MEMORY);
        return PURC_VARIANT_INVALID;
    }

    set->type          = PVT(_SET);
    set->flags         = PCVARIANT_FLAG_EXTRA_SIZE;

    variant_set_t ptr  = (variant_set_t)calloc(1, sizeof(*ptr));
    pcv_set_set_data(set, ptr);

    if (!ptr) {
        pcvariant_put(set);
        pcinst_set_error(PURC_ERROR_OUT_OF_MEMORY);
        return PURC_VARIANT_INVALID;
    }

    set->refc          = 1;

    // a valid empty set
    return set;
}

static void
break_rev_update_chain(purc_variant_t set, struct set_node *node)
{
    struct pcvar_rev_update_edge edge = {
        .parent        = set,
        .set_me        = node,
    };
    pcvar_break_edge_to_parent(node->val, &edge);

    struct kv_iterator it;
    it = pcvar_kv_it_first(set, node->val);
    while (1) {
        struct obj_node *on = it.it.curr;
        if (on == NULL)
            break;
        if (pcvariant_is_mutable(on->val)) {
            struct pcvar_rev_update_edge edge = {
                .parent        = node->val,
                .obj_me        = on,
            };
            pcvar_break_edge_to_parent(on->val, &edge);
            pcvar_break_rue_downward(on->val);
        }
        pcvar_kv_it_next(&it);
    }
}

static void
elem_node_revoke_constraints(purc_variant_t set, struct set_node *node)
{
    if (!node)
        return;

    if (node->val == PURC_VARIANT_INVALID)
        return;

    if (node->constraints) {
        PC_ASSERT(node->val);
        bool ok;
        ok = purc_variant_revoke_listener(node->val, node->constraints);
        PC_ASSERT(ok);
        node->constraints = NULL;
    }

    break_rev_update_chain(set, node);
}

struct element_rb_node {
    struct rb_node     **pnode;
    struct rb_node      *parent;
    struct rb_node      *entry;
};

static void
find_element_rb_node(struct element_rb_node *node,
        purc_variant_t set, purc_variant_t kvs)
{
    variant_set_t data = pcvar_set_get_data(set);
    struct rb_root *root = &data->elems;
    struct rb_node **pnode = &root->rb_node;
    struct rb_node *parent = NULL;
    struct rb_node *entry = NULL;
    while (*pnode) {
        struct set_node *on;
        on = container_of(*pnode, struct set_node, node);
        int diff;
        diff = variant_set_compare_by_set_keys(set, kvs, on->val);

        parent = *pnode;

        if (diff < 0) {
            pnode = &parent->rb_left;
        }
        else if (diff > 0) {
            pnode = &parent->rb_right;
        }
        else{
            entry = *pnode;
            break;
        }
    }

    node->pnode  = pnode;
    node->parent = parent;
    node->entry  = entry;
}

static struct set_node*
find_element(purc_variant_t set, purc_variant_t kvs)
{
    struct element_rb_node node;
    find_element_rb_node(&node, set, kvs);

    if (!node.entry)
        return NULL;

    return container_of(node.entry, struct set_node, node);
}

static bool
variant_set_constraint_grow_handler(
        purc_variant_t source,  // the source variant.
        void *ctxt,             // the context stored when registering the handler.
        size_t nr_args,         // the number of the relevant child variants.
        purc_variant_t *argv    // the array of all relevant child variants.
        )
{
    PC_ASSERT(source);
    PC_ASSERT(purc_variant_is_object(source));
    purc_variant_t set = (purc_variant_t)ctxt;
    PC_ASSERT(set);
    PC_ASSERT(purc_variant_is_set(set));
    PC_ASSERT(nr_args == 2);
    purc_variant_t k = (purc_variant_t)argv[0];
    PC_ASSERT(k);
    PC_ASSERT(purc_variant_is_string(k));
    purc_variant_t v = (purc_variant_t)argv[1];
    PC_ASSERT(v);

    purc_variant_t tmp;
    tmp = purc_variant_container_clone(source);
    PC_ASSERT(tmp != PURC_VARIANT_INVALID);
    bool ok;
    ok = purc_variant_object_set(tmp, k, v);
    PC_ASSERT(ok);

    struct set_node *p;
    p = find_element(set, tmp);
    PURC_VARIANT_SAFE_CLEAR(tmp);
    if (p && p->val != source)
        return false;

    return true;
}

static bool
variant_set_constraint_shrink_handler(
        purc_variant_t source,  // the source variant.
        void *ctxt,             // the context stored when registering the handler.
        size_t nr_args,         // the number of the relevant child variants.
        purc_variant_t *argv    // the array of all relevant child variants.
        )
{
    PC_ASSERT(source);
    PC_ASSERT(purc_variant_is_object(source));
    purc_variant_t set = (purc_variant_t)ctxt;
    PC_ASSERT(set);
    PC_ASSERT(purc_variant_is_set(set));
    PC_ASSERT(nr_args == 2);
    purc_variant_t k = (purc_variant_t)argv[0];
    PC_ASSERT(k);
    PC_ASSERT(purc_variant_is_string(k));
    purc_variant_t v = (purc_variant_t)argv[1];
    PC_ASSERT(v);

    purc_variant_t tmp;
    tmp = purc_variant_container_clone(source);
    PC_ASSERT(tmp != PURC_VARIANT_INVALID);
    bool silently = true;
    bool ok;
    ok = purc_variant_object_remove(tmp, k, silently);
    PC_ASSERT(ok);

    struct set_node *p;
    p = find_element(set, tmp);
    PURC_VARIANT_SAFE_CLEAR(tmp);
    if (p && p->val != source)
        return false;

    return true;
}

static bool
variant_set_constraint_change_handler(
        purc_variant_t source,  // the source variant.
        void *ctxt,             // the context stored when registering the handler.
        size_t nr_args,         // the number of the relevant child variants.
        purc_variant_t *argv    // the array of all relevant child variants.
        )
{
    PC_ASSERT(source);
    PC_ASSERT(purc_variant_is_object(source));
    purc_variant_t set = (purc_variant_t)ctxt;
    PC_ASSERT(set);
    PC_ASSERT(purc_variant_is_set(set));
    PC_ASSERT(nr_args == 4);
    purc_variant_t ko = (purc_variant_t)argv[0];
    PC_ASSERT(ko);
    PC_ASSERT(purc_variant_is_string(ko));
    purc_variant_t vo = (purc_variant_t)argv[1];
    PC_ASSERT(vo);
    purc_variant_t kn = (purc_variant_t)argv[2];
    PC_ASSERT(kn);
    PC_ASSERT(purc_variant_is_string(kn));
    purc_variant_t vn = (purc_variant_t)argv[3];
    PC_ASSERT(vn);
    PC_ASSERT(0 == pcvariant_equal(ko, kn));

    purc_variant_t tmp;
    tmp = purc_variant_container_clone(source);
    PC_ASSERT(tmp != PURC_VARIANT_INVALID);
    bool ok;
    ok = purc_variant_object_set(tmp, kn, vn);
    PC_ASSERT(ok);

    struct set_node *p;
    p = find_element(set, tmp);
    PURC_VARIANT_SAFE_CLEAR(tmp);
    if (p && p->val != source)
        return false;

    return true;
}

static bool
variant_set_constraints_handler(
        purc_variant_t source,  // the source variant.
        pcvar_op_t op,          // the operation identifier.
        void *ctxt,             // the context stored when registering the handler.
        size_t nr_args,         // the number of the relevant child variants.
        purc_variant_t *argv    // the array of all relevant child variants.
        )
{
    switch (op) {
        case PCVAR_OPERATION_GROW:
            return variant_set_constraint_grow_handler(source, ctxt,
                    nr_args, argv);
        case PCVAR_OPERATION_SHRINK:
            return variant_set_constraint_shrink_handler(source, ctxt,
                    nr_args, argv);
        case PCVAR_OPERATION_CHANGE:
            return variant_set_constraint_change_handler(source, ctxt,
                    nr_args, argv);
        default:
            PC_ASSERT(0);
            return false;
    }
}

static int
build_rev_update_chain(purc_variant_t set, struct set_node *node)
{
    struct pcvar_rev_update_edge edge = {
        .parent        = set,
        .set_me        = node,
    };
    int r = pcvar_build_edge_to_parent(node->val, &edge);
    if (r)
        return -1;

    struct kv_iterator it;
    it = pcvar_kv_it_first(set, node->val);
    while (1) {
        struct obj_node *on = it.it.curr;
        if (on == NULL)
            break;
        if (pcvariant_is_mutable(on->val)) {
            struct pcvar_rev_update_edge edge = {
                .parent        = node->val,
                .obj_me        = on,
            };
            int r;
            r = pcvar_build_edge_to_parent(on->val, &edge);
            if (r == 0) {
                r = pcvar_build_rue_downward(on->val);
            }
            if (r)
                return -1;
        }
        pcvar_kv_it_next(&it);
    }

    return 0;
}

static bool
elem_node_setup_constraints(purc_variant_t set, struct set_node *node)
{
    variant_set_t data = pcvar_set_get_data(set);
    PC_ASSERT(data);

    purc_variant_t elem = node->val;
    PC_ASSERT(elem != PURC_VARIANT_INVALID);
    PC_ASSERT(purc_variant_is_object(elem));

    int r;
    r = build_rev_update_chain(set, node);
    if (r)
        return false;

    node->constraints = purc_variant_register_pre_listener(node->val,
            PCVAR_OPERATION_ALL, variant_set_constraints_handler, set);

    if (node->constraints == NULL)
        return false;

    return true;
}

static void
refresh_arr(struct pcutils_arrlist *arr, size_t idx)
{
    if (idx == (size_t)-1)
        return;

    size_t count = pcutils_arrlist_length(arr);
    for (; idx < count; ++idx) {
        struct set_node *p;
        p = (struct set_node*)pcutils_arrlist_get_idx(arr, idx);
        p->idx = idx;
    }
}

static void
elem_node_remove(purc_variant_t set, struct set_node *node)
{
    variant_set_t data = pcvar_set_get_data(set);
    PC_ASSERT(data);

    if (node->idx == (size_t)-1)
        return;

    struct pcutils_arrlist *al = data->arr;
    PC_ASSERT(al);

    pcutils_rbtree_erase(&node->node, &data->elems);

    int r;
    r = pcutils_arrlist_del_idx(al, node->idx, 1);
    PC_ASSERT(r == 0);
    refresh_arr(al, node->idx);
    node->idx = -1;
}

static void
elem_node_release(purc_variant_t set, struct set_node *node)
{
    if (!node)
        return;

    elem_node_revoke_constraints(set, node);
    elem_node_remove(set, node);

    PURC_VARIANT_SAFE_CLEAR(node->val);
}

static void
elem_node_destroy(purc_variant_t set, struct set_node *node)
{
    if (!node)
        return;

    elem_node_release(set, node);
    free(node);
}

static int
elem_node_replace(purc_variant_t set, struct set_node *node,
        purc_variant_t val)
{
    PC_ASSERT(node->val != PURC_VARIANT_INVALID);

    purc_variant_ref(val);

    elem_node_revoke_constraints(set, node);

    PURC_VARIANT_SAFE_CLEAR(node->val);

    node->val = val;

    if (!elem_node_setup_constraints(set, node))
        return -1;

    return 0;
}

static void
variant_set_release_elems(purc_variant_t set, variant_set_t data)
{
    if (!data->arr)
        return;

    struct pcutils_arrlist *al = data->arr;
    size_t count = pcutils_arrlist_length(al);
    if (count > 0) {
        for (size_t i=count; i-->0; ) {
            void *p = pcutils_arrlist_get_idx(al, i);
            PC_ASSERT(p);
            struct set_node *node;
            node = (struct set_node*)p;

            elem_node_destroy(set, node);
        }
    }

    pcutils_arrlist_free(data->arr);
    data->arr = NULL;
}

static void
variant_set_release(purc_variant_t set, variant_set_t data)
{
    variant_set_release_elems(set, data);

    free(data->keynames);
    data->keynames = NULL;
    data->nr_keynames = 0;
    free(data->unique_key);
    data->unique_key = NULL;
}

static purc_variant_t
variant_set_create_kvs_n(variant_set_t set, purc_variant_t v1, va_list ap)
{
    PC_ASSERT(set->keynames);
    PC_ASSERT(v1 != PURC_VARIANT_INVALID);

    purc_variant_t kvs;
    kvs = purc_variant_make_object(0,
            PURC_VARIANT_INVALID, PURC_VARIANT_INVALID);
    if (kvs == PURC_VARIANT_INVALID)
        return PURC_VARIANT_INVALID;

    for (size_t i=0; i<set->nr_keynames; ++i) {
        purc_variant_t v;
        if (i == 0)
            v = v1;
        else
            v = va_arg(ap, purc_variant_t);

        if (v == PURC_VARIANT_INVALID) {
            purc_variant_unref(kvs);
            pcinst_set_error(PURC_ERROR_INVALID_VALUE);
            return PURC_VARIANT_INVALID;
        }
        if (purc_variant_is_undefined(v))
            continue;

#if PURC_SET_CONSTRAINT_WITH_CLONE == 1
        if (pcvar_container_belongs_to_set(v)) {
            PC_ASSERT(0);
        }
#endif

        const char *sk = set->keynames[i];
        bool ok;
        ok = purc_variant_object_set_by_static_ckey(kvs, sk, v);
        if (!ok) {
            purc_variant_unref(kvs);
            return PURC_VARIANT_INVALID;
        }
    }

    return kvs;
}

static struct set_node*
variant_set_create_elem_node(purc_variant_t set, purc_variant_t val)
{
    variant_set_t data = pcvar_set_get_data(set);
    PC_ASSERT(data);

    struct set_node *_new = (struct set_node*)calloc(1, sizeof(*_new));
    if (!_new) {
        pcinst_set_error(PURC_ERROR_OUT_OF_MEMORY);
        return NULL;
    }

    _new->idx = (size_t)-1;
    _new->val = val;
    purc_variant_ref(val);

    return _new;
}

static int
check_shrink(purc_variant_t set, struct set_node *node)
{
    if (!pcvar_container_belongs_to_set(set))
        return 0;

    purc_variant_t _new = pcvar_set_clone_struct(set);
    if (_new == PURC_VARIANT_INVALID)
        return -1;

    bool ok = true;
    do {
        bool found = false;
        purc_variant_t v;
        foreach_value_in_variant_set(set, v) {
            if (node->val == v) {
                PC_ASSERT(!found);
                found = true;
                continue;
            }
            bool overwrite = false;
            ok = purc_variant_set_add(_new, v, overwrite);
            if (!ok)
                break;
        } end_foreach;

        if (!ok)
            break;

        if (!found)
            break;

        PRINT_VARIANT(set);
        PRINT_VARIANT(_new);

        int r = pcvar_reverse_check(set, _new);
        if (r)
            break;

        PURC_VARIANT_SAFE_CLEAR(_new);

        return 0;
    } while (0);

    PURC_VARIANT_SAFE_CLEAR(_new);
    return -1;
}

static int
set_remove(purc_variant_t set, struct set_node *node,
        bool check)
{
    do {
        if (!shrink(set, node->val, check))
            break;

        if (check_shrink(set, node))
            break;

        elem_node_revoke_constraints(set, node);
        elem_node_remove(set, node);

        pcvar_adjust_set_by_descendant(set);

        shrunk(set, node->val, check);

        elem_node_destroy(set, node);

        return 0;
    } while (0);

    return -1;
}

static int
check_grow(purc_variant_t set, purc_variant_t val)
{
    if (!pcvar_container_belongs_to_set(set))
        return 0;

    purc_variant_t _new = pcvar_set_clone_struct(set);
    if (_new == PURC_VARIANT_INVALID)
        return -1;

    bool ok = true;
    do {
        bool overwrite = false;
        purc_variant_t v;
        foreach_value_in_variant_set(set, v) {
            ok = purc_variant_set_add(_new, v, overwrite);
            if (!ok)
                break;
        } end_foreach;

        if (!ok)
            break;

        ok = purc_variant_set_add(_new, val, overwrite);
        if (!ok)
            break;

        PRINT_VARIANT(set);
        PRINT_VARIANT(_new);

        int r = pcvar_reverse_check(set, _new);
        if (r)
            break;

        PURC_VARIANT_SAFE_CLEAR(_new);

        return 0;
    } while (0);

    PURC_VARIANT_SAFE_CLEAR(_new);
    return -1;
}

static int
insert(purc_variant_t set, variant_set_t data,
        purc_variant_t val,
        struct rb_node *parent, struct rb_node **pnode,
        bool check)
{
    struct set_node *node = NULL;

    do {
        if (!grow(set, val, check))
            break;

<<<<<<< HEAD
        if (check_grow(set, val))
            break;
=======
    int r = pcutils_arrlist_append(data->arr, node);
    if (r) {
        elem_node_release(node);
        free(node);
        return -1;
    }
>>>>>>> 4065147a

        node = variant_set_create_elem_node(set, val);
        if (!node)
            break;

        PC_ASSERT(node->idx == (size_t)-1);
        int r = pcutils_arrlist_add(data->arr, node);
        if (r)
            break;

        size_t count = pcutils_arrlist_length(data->arr);
        node->idx = count - 1;

        struct rb_node *entry = &node->node;

        pcutils_rbtree_link_node(entry, parent, pnode);
        pcutils_rbtree_insert_color(entry, &data->elems);

        if (!elem_node_setup_constraints(set, node))
            break;

        pcvar_adjust_set_by_descendant(set);

        grown(set, node->val, check);

        return 0;
    } while (0);

    elem_node_destroy(set, node);

    return -1;
}

static purc_variant_t
variant_set_union(variant_set_t data, purc_variant_t old, purc_variant_t _new)
{
    UNUSED_PARAM(data);
    // FIXME: performance, performance, performance!!!
    purc_variant_t output;
    output = purc_variant_make_object(0,
            PURC_VARIANT_INVALID, PURC_VARIANT_INVALID);
    if (output == PURC_VARIANT_INVALID)
        return PURC_VARIANT_INVALID;

    purc_variant_t k, v;
    foreach_key_value_in_variant_object(_new, k, v) {
        PC_ASSERT(purc_variant_is_undefined(v) == false);
        bool ok;
        ok = purc_variant_object_set(output, k, v);
        if (!ok) {
            purc_variant_unref(output);
            return PURC_VARIANT_INVALID;
        }
    } end_foreach;

    foreach_key_value_in_variant_object(old, k, v) {
        PC_ASSERT(purc_variant_is_undefined(v) == false);
        bool silently = true;
        purc_variant_t t = purc_variant_object_get(output, k, silently);
        if (t != PURC_VARIANT_INVALID)
            continue;

        bool ok;
        ok = purc_variant_object_set(output, k, v);
        if (!ok) {
            purc_variant_unref(output);
            return PURC_VARIANT_INVALID;
        }
    } end_foreach;

    return output;
}

static bool
is_keyname(variant_set_t data, const char *s)
{
    for (size_t i=0; i<data->nr_keynames; ++i) {
        const char *sk = data->keynames[i];
        if (strcmp(sk, s) == 0)
            return true;
    }

    return false;
}

static purc_variant_t
prepare_variant(purc_variant_t set, purc_variant_t val)
{
#if PURC_SET_CONSTRAINT_WITH_CLONE == 1
    if (pcvar_container_belongs_to_set(val))
        return purc_variant_ref(val);
#else
    return purc_variant_ref(val);
#endif
    variant_set_t data = pcvar_set_get_data(set);
    PC_ASSERT(data);

    purc_variant_t obj;
    obj = purc_variant_make_object(0,
            PURC_VARIANT_INVALID, PURC_VARIANT_INVALID);
    if ( obj == PURC_VARIANT_INVALID)
        return PURC_VARIANT_INVALID;

    int generic = data->keynames ? 0 : 1;
    size_t nr_cloned_kvs = 0;

    purc_variant_t k, v;
    foreach_key_value_in_variant_object(val, k, v) {
        purc_variant_t cloned = purc_variant_ref(v);

        if (generic) {
            PURC_VARIANT_SAFE_CLEAR(cloned);
            cloned = purc_variant_container_clone_recursively(v);
            if (cloned == PURC_VARIANT_INVALID) {
                purc_variant_unref(obj);
                return PURC_VARIANT_INVALID;
            }
        }
        else if (nr_cloned_kvs < data->nr_keynames) {
            const char *sk = purc_variant_get_string_const(k);
            if (is_keyname(data, sk)) {
                PURC_VARIANT_SAFE_CLEAR(cloned);
                cloned = purc_variant_container_clone_recursively(v);
                if (cloned == PURC_VARIANT_INVALID) {
                    purc_variant_unref(obj);
                    return PURC_VARIANT_INVALID;
                }
                ++nr_cloned_kvs;
            }
            else {
                PURC_VARIANT_SAFE_CLEAR(cloned);
                cloned = purc_variant_container_clone_recursively(v);
                if (cloned == PURC_VARIANT_INVALID) {
                    purc_variant_unref(obj);
                    return PURC_VARIANT_INVALID;
                }
            }
        }
        else {
            PURC_VARIANT_SAFE_CLEAR(cloned);
            cloned = purc_variant_container_clone_recursively(v);
            if (cloned == PURC_VARIANT_INVALID) {
                purc_variant_unref(obj);
                return PURC_VARIANT_INVALID;
            }
        }

        bool ok = purc_variant_object_set(obj, k, cloned);;
        purc_variant_unref(cloned);
        if (!ok) {
            purc_variant_unref(obj);
            return PURC_VARIANT_INVALID;
        }
    } end_foreach;

    return obj;
}

static int
check_change(purc_variant_t set, struct set_node *node, purc_variant_t val)
{
    if (!pcvar_container_belongs_to_set(set))
        return 0;

    purc_variant_t _new = pcvar_set_clone_struct(set);
    if (_new == PURC_VARIANT_INVALID)
        return -1;

    bool ok = true;
    do {
        bool found = false;
        purc_variant_t v;
        foreach_value_in_variant_set(set, v) {
            bool overwrite = false;
            if (node->val == v) {
                PC_ASSERT(!found);
                found = true;
                ok = purc_variant_set_add(_new, val, overwrite);
            }
            else {
                ok = purc_variant_set_add(_new, v, overwrite);
            }
            if (!ok)
                break;
        } end_foreach;

        if (!ok)
            break;

        if (!found)
            break;

        PRINT_VARIANT(set);
        PRINT_VARIANT(_new);

        int r = pcvar_reverse_check(set, _new);
        if (r)
            break;

        PURC_VARIANT_SAFE_CLEAR(_new);

        return 0;
    } while (0);

    PURC_VARIANT_SAFE_CLEAR(_new);
    return -1;
}

static int
insert_or_replace(purc_variant_t set,
        variant_set_t data, purc_variant_t val, bool overwrite,
        bool check)
{
    struct element_rb_node rbn;
    find_element_rb_node(&rbn, set, val);

    if (!rbn.entry) {
        purc_variant_t cloned;
        cloned = prepare_variant(set, val);
        if (cloned == PURC_VARIANT_INVALID)
            return -1;

        int r = insert(set, data, cloned, rbn.parent, rbn.pnode, check);
        purc_variant_unref(cloned);

        return r ? -1 : 0;
    }

    if (!overwrite) {
        purc_set_error(PURC_ERROR_NOT_SUPPORTED);
        return -1;
    }

    struct set_node *curr;
    curr = container_of(rbn.entry, struct set_node, node);

    if (curr->val == val)
        return 0;

    purc_variant_t cloned = prepare_variant(set, val);
    if (cloned == PURC_VARIANT_INVALID)
        return -1;

    purc_variant_t tmp = variant_set_union(data, curr->val, val);
    PURC_VARIANT_SAFE_CLEAR(cloned);

    do {
        if (tmp == PURC_VARIANT_INVALID)
            break;

        if (!change(set, curr->val, tmp, check))
            break;

        if (check_change(set, curr, tmp))
            break;

        if (elem_node_replace(set, curr, tmp))
            break;

        pcvar_adjust_set_by_descendant(set);

        changed(set, curr->val, tmp, check);

        PURC_VARIANT_SAFE_CLEAR(tmp);

        return 0;
    } while (0);

    PURC_VARIANT_SAFE_CLEAR(tmp);

    return -1;
}

static int
variant_set_add_val(purc_variant_t set,
        variant_set_t data, purc_variant_t val, bool overwrite,
        bool check)
{
    if (!val) {
        pcinst_set_error(PURC_ERROR_INVALID_VALUE);
        return -1;
    }

    if (purc_variant_is_object(val) == false) {
        pcinst_set_error(PURC_ERROR_INVALID_VALUE);
        return -1;
    }

#if PURC_SET_CONSTRAINT_WITH_CLONE == 1
    if (pcvar_container_belongs_to_set(val)) {
        PC_ASSERT(0);
    }
#endif

    if (insert_or_replace(set, data, val, overwrite, check))
        return -1;

    return 0;
}

static int
variant_set_add_valsn(purc_variant_t set, variant_set_t data, bool overwrite,
    bool check, size_t sz, va_list ap)
{
    size_t i = 0;
    while (i<sz) {
        purc_variant_t v = va_arg(ap, purc_variant_t);
        if (!v) {
            pcinst_set_error(PURC_ERROR_INVALID_VALUE);
            break;
        }

        if (variant_set_add_val(set, data, v, overwrite, check)) {
            break;
        }

        ++i;
    }
    return i<sz ? -1 : 0;
}

static purc_variant_t
make_set_c(bool check, size_t sz, const char *unique_key,
    purc_variant_t value0, va_list ap)
{
    purc_variant_t set = pcv_set_new();
    if (set==PURC_VARIANT_INVALID) {
        return PURC_VARIANT_INVALID;
    }

    do {
        variant_set_t data = pcvar_set_get_data(set);
        if (variant_set_init(data, unique_key))
            break;

        if (sz>0) {
            purc_variant_t  v = value0;
            if (variant_set_add_val(set, data, v, true, check))
                break;

            int r = variant_set_add_valsn(set, data, true, check, sz-1, ap);
            if (r)
                break;
        }

        size_t extra = variant_set_get_extra_size(data);
        pcvariant_stat_set_extra_size(set, extra);
        return set;
    } while (0);

    // cleanup
    purc_variant_unref(set);

    return PURC_VARIANT_INVALID;
}

static purc_variant_t
pv_make_set_by_ckey_n(bool check, size_t sz, const char* unique_key,
    purc_variant_t value0, va_list ap)
{
    purc_variant_t v = make_set_c(check, sz, unique_key, value0, ap);

    return v;
}

purc_variant_t
purc_variant_make_set_by_ckey(size_t sz, const char* unique_key,
    purc_variant_t value0, ...)
{
    PCVARIANT_CHECK_FAIL_RET((sz==0 && value0==NULL) || (sz>0 && value0),
        PURC_VARIANT_INVALID);

    bool check = true;
    purc_variant_t v;
    va_list ap;
    va_start(ap, value0);
    v = pv_make_set_by_ckey_n(check, sz, unique_key, value0, ap);
    va_end(ap);

    return v;
}

static purc_variant_t
pv_make_set_n(bool check, size_t sz, purc_variant_t unique_key,
    purc_variant_t value0, va_list ap)
{
    const char *uk = NULL;
    if (unique_key) {
        uk = purc_variant_get_string_const(unique_key);
        PC_ASSERT(uk);
    }

    purc_variant_t v = make_set_c(check, sz, uk, value0, ap);

    return v;
}

purc_variant_t
purc_variant_make_set(size_t sz, purc_variant_t unique_key,
    purc_variant_t value0, ...)
{
    PCVARIANT_CHECK_FAIL_RET((sz==0 && value0==NULL) ||
        (sz>0 && value0),
        PURC_VARIANT_INVALID);

    PCVARIANT_CHECK_FAIL_RET(!unique_key || unique_key->type==PVT(_STRING),
        PURC_VARIANT_INVALID);

    bool check = true;
    purc_variant_t v;
    va_list ap;
    va_start(ap, value0);
    v = pv_make_set_n(check, sz, unique_key, value0, ap);
    va_end(ap);

    return v;
}

bool
purc_variant_set_add(purc_variant_t set, purc_variant_t value, bool overwrite)
{
    PCVARIANT_CHECK_FAIL_RET(set && set->type==PVT(_SET) &&
        value && value->type==PVT(_OBJECT),
        PURC_VARIANT_INVALID);

    variant_set_t data = pcvar_set_get_data(set);
    PC_ASSERT(data);

    bool check = true;
    if (variant_set_add_val(set, data, value, overwrite, check))
        return false;

    size_t extra = variant_set_get_extra_size(data);
    pcvariant_stat_set_extra_size(set, extra);
    return true;
}

bool
purc_variant_set_remove(purc_variant_t set, purc_variant_t value,
        bool silently)
{
    PCVARIANT_CHECK_FAIL_RET(set && set->type==PVT(_SET) &&
            value && value->type==PVT(_OBJECT),
            PURC_VARIANT_INVALID);

    variant_set_t data = pcvar_set_get_data(set);
    PC_ASSERT(data);
    PC_ASSERT(data->nr_keynames);

    bool check = true;
    int r = 0;
    struct set_node *p;
    p = find_element(set, value);
    if (p)
        r = set_remove(set, p, check);

    if (r)
        return false;

    return p ? true : (silently ? true : false);
}

purc_variant_t
purc_variant_set_get_member_by_key_values(purc_variant_t set,
        purc_variant_t v1, ...)
{
    PCVARIANT_CHECK_FAIL_RET(set && set->type==PVT(_SET) && v1,
        PURC_VARIANT_INVALID);

    variant_set_t data = pcvar_set_get_data(set);
    if (!data || !data->unique_key || data->nr_keynames==0) {
        pcinst_set_error(PURC_ERROR_NOT_SUPPORTED);
        return PURC_VARIANT_INVALID;
    }

    va_list ap;
    va_start(ap, v1);
    purc_variant_t kvs = variant_set_create_kvs_n(data, v1, ap);
    va_end(ap);
    if (kvs == PURC_VARIANT_INVALID)
        return false;

    struct set_node *p;
    p = find_element(set, kvs);
    purc_variant_unref(kvs);

    return p ? p->val: PURC_VARIANT_INVALID;
}

purc_variant_t
purc_variant_set_remove_member_by_key_values(purc_variant_t set,
        purc_variant_t v1, ...)
{
    PCVARIANT_CHECK_FAIL_RET(set && set->type==PVT(_SET) && v1,
        PURC_VARIANT_INVALID);

    variant_set_t data = pcvar_set_get_data(set);
    if (!data || !data->unique_key || data->nr_keynames==0) {
        pcinst_set_error(PURC_ERROR_NOT_SUPPORTED);
        return PURC_VARIANT_INVALID;
    }

    va_list ap;
    va_start(ap, v1);
    purc_variant_t kvs = variant_set_create_kvs_n(data, v1, ap);
    va_end(ap);
    if (kvs == PURC_VARIANT_INVALID)
        return PURC_VARIANT_INVALID;

    struct set_node *p;
    p = find_element(set, kvs);
    purc_variant_unref(kvs);

    if (!p) {
        pcinst_set_error(PCVARIANT_ERROR_NOT_FOUND);
        return PURC_VARIANT_INVALID;
    }

    purc_variant_t v = p->val;
    purc_variant_ref(v);

    bool check = true;
    int r = set_remove(set, p, check);
    if (r) {
        purc_variant_unref(v);
        return PURC_VARIANT_INVALID;
    }

    size_t extra = variant_set_get_extra_size(data);
    pcvariant_stat_set_extra_size(set, extra);

    return v;
}

bool
purc_variant_set_size(purc_variant_t set, size_t *sz)
{
    PC_ASSERT(set && sz);

    PCVARIANT_CHECK_FAIL_RET(set->type == PVT(_SET), false);

    variant_set_t data = pcvar_set_get_data(set);

    PC_ASSERT(data);
    size_t count = pcutils_arrlist_length(data->arr);
    *sz = count;

    return true;
}

purc_variant_t
purc_variant_set_get_by_index(purc_variant_t set, int idx)
{
    PC_ASSERT(set);

    variant_set_t data = pcvar_set_get_data(set);
    size_t count = pcutils_arrlist_length(data->arr);

    if (idx < 0 || (size_t)idx >= count)
        return PURC_VARIANT_INVALID;

    struct set_node *node;
    node = (struct set_node*)pcutils_arrlist_get_idx(data->arr, idx);
    PC_ASSERT(node);
    PC_ASSERT(node->idx == (size_t)idx);
    PC_ASSERT(node->val != PURC_VARIANT_INVALID);

    return node->val;
}

PCA_EXPORT purc_variant_t
purc_variant_set_remove_by_index(purc_variant_t set, int idx)
{
    PC_ASSERT(set);

    variant_set_t data = pcvar_set_get_data(set);
    size_t count = pcutils_arrlist_length(data->arr);

    if (idx < 0 || (size_t)idx >= count) {
        pcinst_set_error(PCVARIANT_ERROR_OUT_OF_BOUNDS);
        return PURC_VARIANT_INVALID;
    }

    struct set_node *node;
    node = (struct set_node*)pcutils_arrlist_get_idx(data->arr, idx);
    PC_ASSERT(node);
    PC_ASSERT(node->idx == (size_t)idx);

    purc_variant_t v = node->val;
    purc_variant_ref(v);

    bool check = true;
    int r = set_remove(set, node, check);
    if (r) {
        purc_variant_unref(v);
        return PURC_VARIANT_INVALID;
    }

    size_t extra = variant_set_get_extra_size(data);
    pcvariant_stat_set_extra_size(set, extra);

    return v;
}

PCA_EXPORT bool
purc_variant_set_set_by_index(purc_variant_t set, int idx, purc_variant_t val)
{
    PC_ASSERT(set);

    variant_set_t data = pcvar_set_get_data(set);
    size_t count = pcutils_arrlist_length(data->arr);

    if (idx < 0 || (size_t)idx >= count) {
        pcinst_set_error(PCVARIANT_ERROR_OUT_OF_BOUNDS);
        return false;
    }

    struct set_node *node;
    node = (struct set_node*)pcutils_arrlist_get_idx(data->arr, idx);
    if (node->val == val)
        return true;

    purc_variant_t v = purc_variant_set_remove_by_index(set, idx);
    PC_ASSERT(v != PURC_VARIANT_INVALID);
    bool ok = purc_variant_set_add(set, val, true);
    PC_ASSERT(ok);
    purc_variant_unref(v);
    return ok;
}

struct purc_variant_set_iterator {
    purc_variant_t      set;
    struct rb_node     *curr;
    struct rb_node     *prev, *next;
};

static void
iterator_refresh(struct purc_variant_set_iterator *it)
{
    if (it->curr == NULL) {
        it->next = NULL;
        it->prev = NULL;
        return;
    }
    variant_set_t data = pcvar_set_get_data(it->set);
    size_t count = pcutils_arrlist_length(data->arr);
    if (count==0) {
        it->next = NULL;
        it->prev = NULL;
        return;
    }
    struct rb_node *first, *last;
    first = pcutils_rbtree_first(&data->elems);
    last  = pcutils_rbtree_last(&data->elems);
    if (it->curr == first) {
        it->prev = NULL;
    } else {
        it->prev = pcutils_rbtree_prev(it->curr);
    }
    if (it->curr == last) {
        it->next = NULL;
    } else {
        it->next = pcutils_rbtree_next(it->curr);
    }
}

struct purc_variant_set_iterator*
purc_variant_set_make_iterator_begin(purc_variant_t set)
{
    PCVARIANT_CHECK_FAIL_RET(set && set->type==PVT(_SET),
        NULL);

    variant_set_t data = pcvar_set_get_data(set);
    PC_ASSERT(data);

    size_t count = pcutils_arrlist_length(data->arr);
    if (count == 0) {
        pcinst_set_error(PCVARIANT_ERROR_NOT_FOUND);
        return NULL;
    }

    struct purc_variant_set_iterator *it;
    it = (struct purc_variant_set_iterator*)calloc(1, sizeof(*it));
    if (!it) {
        pcinst_set_error(PURC_ERROR_OUT_OF_MEMORY);
        return NULL;
    }
    it->set = set;

    struct rb_node *p;
    p = pcutils_rbtree_first(&data->elems);
    PC_ASSERT(p);

    it->curr = p;
    iterator_refresh(it);

    return it;
}

struct purc_variant_set_iterator*
purc_variant_set_make_iterator_end(purc_variant_t set)
{
    PCVARIANT_CHECK_FAIL_RET(set && set->type==PVT(_SET),
        NULL);

    variant_set_t data = pcvar_set_get_data(set);
    PC_ASSERT(data);

    size_t count = pcutils_arrlist_length(data->arr);
    if (count == 0) {
        pcinst_set_error(PCVARIANT_ERROR_NOT_FOUND);
        return NULL;
    }

    struct purc_variant_set_iterator *it;
    it = (struct purc_variant_set_iterator*)calloc(1, sizeof(*it));
    if (!it) {
        pcinst_set_error(PURC_ERROR_OUT_OF_MEMORY);
        return NULL;
    }
    it->set = set;

    struct rb_node *p;
    p = pcutils_rbtree_last(&data->elems);
    PC_ASSERT(p);

    it->curr = p;
    iterator_refresh(it);

    return it;
}

void
purc_variant_set_release_iterator(struct purc_variant_set_iterator* it)
{
    if (!it)
        return;
    free(it);
}

bool
purc_variant_set_iterator_next(struct purc_variant_set_iterator* it)
{
    PCVARIANT_CHECK_FAIL_RET(it && it->set &&
        it->set->type==PVT(_SET) && it->curr,
        false);

    variant_set_t data = pcvar_set_get_data(it->set);
    PC_ASSERT(data);

    it->curr = it->next;
    iterator_refresh(it);

    return it->curr ? true : false;
}

bool
purc_variant_set_iterator_prev(struct purc_variant_set_iterator* it)
{
    PCVARIANT_CHECK_FAIL_RET(it && it->set &&
        it->set->type==PVT(_SET) && it->curr,
        false);

    variant_set_t data = pcvar_set_get_data(it->set);
    PC_ASSERT(data);

    it->curr = it->prev;
    iterator_refresh(it);

    return it->curr ? true : false;
}

purc_variant_t
purc_variant_set_iterator_get_value(struct purc_variant_set_iterator* it)
{
    PCVARIANT_CHECK_FAIL_RET(it && it->set &&
        it->set->type==PVT(_SET) && it->curr,
        PURC_VARIANT_INVALID);

    struct set_node *p;
    p = container_of(it->curr, struct set_node, node);
    return p->val;
}

void
pcvariant_set_release(purc_variant_t value)
{
    variant_set_t data = pcvar_set_get_data(value);
    PC_ASSERT(data);

    variant_set_release(value, data);
    free(data);
    pcv_set_set_data(value, NULL);

    pcvariant_stat_set_extra_size(value, 0);
}

/* VWNOTE: unnecessary
int pcvariant_set_compare(purc_variant_t lv, purc_variant_t rv)
{
    variant_set_t ldata = _pcvar_set_get_data(lv);
    variant_set_t rdata = _pcvar_set_get_data(rv);
    PC_ASSERT(ldata && rdata);

    struct set_node *ln, *rn;
    ln = avl_first_element(&ldata->objs, ln, avl);
    rn = avl_first_element(&rdata->objs, rn, avl);
    for (; ln && rn;
        ln = avl_next_element(ln, avl),
        rn = avl_next_element(rn, avl))
    {
        int t = purc_variant_compare(ln->obj, rn->obj);
        if (t)
            return t;
    }

    return ln ? 1 : -1;
}
*/

struct set_user_data {
    int (*cmp)(size_t nr_keynames,
            purc_variant_t l[], purc_variant_t r[], void *ud);
    void *ud;
    size_t               nr_keynames;
};

#if OS(HURD) || OS(LINUX)
static int cmp_variant(const void *l, const void *r, void *ud)
{
    purc_variant_t set = (purc_variant_t)ud;

    struct set_node *nl = *(struct set_node**)l;
    struct set_node *nr = *(struct set_node**)r;

    return variant_set_compare_by_set_keys(set, nl->val, nr->val);
}
#elif OS(DARWIN) || OS(FREEBSD) || OS(NETBSD) || OS(OPENBSD) || OS(WINDOWS)
static int cmp_variant(void *ud, const void *l, const void *r)
{
    purc_variant_t set = (purc_variant_t)ud;

    struct set_node *nl = *(struct set_node**)l;
    struct set_node *nr = *(struct set_node**)r;
    return variant_set_compare_by_set_keys(set, nl->val, nr->val);
}
#else
#error Unsupported operating system.
#endif

int pcvariant_set_sort(purc_variant_t value)
{
    if (!value || value->type != PURC_VARIANT_TYPE_SET)
        return -1;

    variant_set_t data = pcvar_set_get_data(value);
    struct pcutils_arrlist *al = data->arr;
    if (!al)
        return -1;
    void *arr = al->array;

#if OS(HURD) || OS(LINUX)
    qsort_r(arr, al->length, sizeof(struct set_node*), cmp_variant, value);
#elif OS(DARWIN) || OS(FREEBSD) || OS(NETBSD) || OS(OPENBSD)
    qsort_r(arr, al->length, sizeof(struct set_node*), value, cmp_variant);
#elif OS(WINDOWS)
    qsort_s(arr, al->length, sizeof(struct set_node*), cmp_variant, value);
#endif

    refresh_arr(al, 0);

    return 0;
}

purc_variant_t
pcvariant_set_find(purc_variant_t set, purc_variant_t value)
{
    PCVARIANT_CHECK_FAIL_RET(set && set->type==PVT(_SET) &&
            value && value->type==PVT(_OBJECT),
            PURC_VARIANT_INVALID);

    variant_set_t data = pcvar_set_get_data(set);
    PC_ASSERT(data);
    PC_ASSERT(data->nr_keynames);

    struct set_node *p;
    p = find_element(set, value);

    return p ? p->val : PURC_VARIANT_INVALID;
}

int pcvariant_set_get_uniqkeys(purc_variant_t set, size_t *nr_keynames,
        const char ***keynames)
{
    PCVARIANT_CHECK_FAIL_RET(set && set->type==PVT(_SET) &&
            nr_keynames && keynames, -1);

    variant_set_t data = pcvar_set_get_data(set);
    PC_ASSERT(data);
    PC_ASSERT(data->nr_keynames);

    *nr_keynames = data->nr_keynames;
    *keynames = data->keynames;

    return 0;
}

purc_variant_t
pcvariant_set_clone(purc_variant_t set, bool recursively)
{
    purc_variant_t var;
    var = pcvar_set_clone_struct(set);
    if (var == PURC_VARIANT_INVALID)
        return PURC_VARIANT_INVALID;

    purc_variant_t v;
    // NOTE: keep document-order
    foreach_value_in_variant_set(set, v) {
        purc_variant_t val;
#if PURC_SET_CONSTRAINT_WITH_CLONE == 1
        PC_ASSERT(pcvar_container_belongs_to_set(v));
#endif
        if (recursively) {
            val = pcvariant_container_clone(v, recursively);
#if PURC_SET_CONSTRAINT_WITH_CLONE == 1
            PC_ASSERT(pcvar_container_belongs_to_set(val) == false);
#endif
        }
        else {
            val = purc_variant_ref(v);
        }
        if (val == PURC_VARIANT_INVALID) {
            purc_variant_unref(var);
            return PURC_VARIANT_INVALID;
        }

        bool ok;
        ok = purc_variant_set_add(var, val, false);
        purc_variant_unref(val);
        if (!ok) {
            purc_variant_unref(var);
            return PURC_VARIANT_INVALID;
        }
    } end_foreach;

    PC_ASSERT(var != set);
    return var;
}

void
pcvar_set_break_edge_to_parent(purc_variant_t set,
        struct pcvar_rev_update_edge *edge)
{
    PC_ASSERT(purc_variant_is_set(set));
    variant_set_t data = pcvar_set_get_data(set);
    if (!data)
        return;

    if (!data->rev_update_chain)
        return;

    pcutils_map_erase(data->rev_update_chain, edge);
}

int
pcvar_set_build_edge_to_parent(purc_variant_t set,
        struct pcvar_rev_update_edge *edge)
{
    PC_ASSERT(purc_variant_is_set(set));
    variant_set_t data = pcvar_set_get_data(set);
    if (!data)
        return 0;

    if (!data->rev_update_chain) {
        data->rev_update_chain = pcvar_create_rev_update_chain();
        if (!data->rev_update_chain)
            return -1;
    }

    pcutils_map_entry *entry = pcutils_map_find(data->rev_update_chain, edge);
    if (entry)
        return 0;

    int r;
    r = pcutils_map_insert(data->rev_update_chain, edge, edge);

    return r ? -1 : 0;
}

static struct set_node*
next_node(struct set_iterator *it, struct set_node *curr)
{
    variant_set_t data = pcvar_set_get_data(it->set);
    PC_ASSERT(data);

    if (it->it_type == SET_IT_ARRAY) {
        struct pcutils_arrlist *arr = data->arr;
        PC_ASSERT(arr);
        size_t count = pcutils_arrlist_length(arr);
        size_t idx = curr->idx + 1;
        if (idx >= count)
            return NULL;

        void *p = pcutils_arrlist_get_idx(arr, idx);
        PC_ASSERT(p);
        return (struct set_node*)p;
    }

    if (it->it_type == SET_IT_RBTREE) {
        struct rb_node *p = pcutils_rbtree_next(&curr->node);
        if (!p)
            return NULL;
        return container_of(p, struct set_node, node);
    }
    PC_ASSERT(0);
}

static struct set_node*
prev_node(struct set_iterator *it, struct set_node *curr)
{
    variant_set_t data = pcvar_set_get_data(it->set);
    PC_ASSERT(data);

    if (it->it_type == SET_IT_ARRAY) {
        if (curr->idx == 0)
            return NULL;

        struct pcutils_arrlist *arr = data->arr;
        PC_ASSERT(arr);
        size_t count = pcutils_arrlist_length(arr);
        size_t idx = curr->idx - 1;
        if (idx >= count)
            return NULL;

        void *p = pcutils_arrlist_get_idx(arr, idx);
        PC_ASSERT(p);
        return (struct set_node*)p;
    }

    if (it->it_type == SET_IT_RBTREE) {
        struct rb_node *p = pcutils_rbtree_prev(&curr->node);
        if (!p)
            return NULL;
        return container_of(p, struct set_node, node);
    }
    PC_ASSERT(0);
}

static void
it_refresh(struct set_iterator *it, struct set_node *curr)
{
    struct set_node *next  = NULL;
    struct set_node *prev  = NULL;
    if (curr) {
        next = next_node(it, curr);
        prev = prev_node(it, curr);
    }

    it->curr = curr;
    it->next = next;
    it->prev = prev;
}

struct set_iterator
pcvar_set_it_first(purc_variant_t set, enum set_it_type it_type)
{
    struct set_iterator it = {
        .set         = set,
        .it_type     = it_type,
    };
    if (set == PURC_VARIANT_INVALID)
        return it;

    variant_set_t data = pcvar_set_get_data(set);
    if (data == NULL)
        return it;

    struct rb_root *root = &data->elems;

    struct pcutils_arrlist *arr = data->arr;
    if (arr == NULL)
        return it;

    size_t count = pcutils_arrlist_length(arr);
    if (count == 0)
        return it;

    struct set_node *curr = NULL;

    if (it_type == SET_IT_ARRAY) {
        void *p = pcutils_arrlist_get_idx(arr, 0);
        PC_ASSERT(p);
        curr = (struct set_node*)p;

    }
    else if (it_type == SET_IT_RBTREE) {
        struct rb_node *p = pcutils_rbtree_first(root);
        PC_ASSERT(p);
        curr = container_of(p, struct set_node, node);
    }
    else {
        PC_ASSERT(0);
    }

    it_refresh(&it, curr);
    return it;
}

struct set_iterator
pcvar_set_it_last(purc_variant_t set, enum set_it_type it_type)
{
    struct set_iterator it = {
        .set         = set,
        .it_type     = it_type,
    };
    if (set == PURC_VARIANT_INVALID)
        return it;

    variant_set_t data = pcvar_set_get_data(set);
    if (data == NULL)
        return it;

    struct rb_root *root = &data->elems;

    struct pcutils_arrlist *arr = data->arr;
    if (arr == NULL)
        return it;

    size_t count = pcutils_arrlist_length(arr);
    if (count == 0)
        return it;

    struct set_node *curr = NULL;

    if (it_type == SET_IT_ARRAY) {
        void *p = pcutils_arrlist_get_idx(arr, count-1);
        PC_ASSERT(p);
        curr = (struct set_node*)p;

    }
    else if (it_type == SET_IT_RBTREE) {
        struct rb_node *p = pcutils_rbtree_last(root);
        PC_ASSERT(p);
        curr = container_of(p, struct set_node, node);
    }
    else {
        PC_ASSERT(0);
    }

    it_refresh(&it, curr);
    return it;
}

void
pcvar_set_it_next(struct set_iterator *it)
{
    if (it->curr == NULL)
        return;

    if (it->next) {
        it_refresh(it, it->next);
    }
    else {
        it->curr = NULL;
        it->next = NULL;
        it->prev = NULL;
    }
}

void
pcvar_set_it_prev(struct set_iterator *it)
{
    if (it->curr == NULL)
        return;

    if (it->prev) {
        it_refresh(it, it->prev);
    }
    else {
        it->curr = NULL;
        it->next = NULL;
        it->prev = NULL;
    }
}


struct kv_iterator
pcvar_kv_it_first(purc_variant_t set, purc_variant_t obj)
{
    struct kv_iterator it = {
        .set         = set,
    };
    if (set == PURC_VARIANT_INVALID)
        return it;

    variant_set_t data = pcvar_set_get_data(set);
    if (!data)
        return it;

    if (obj == PURC_VARIANT_INVALID)
        return it;

    if (data->keynames == NULL) {
        it.it = pcvar_obj_it_first(obj);
        return it;
    }

    PC_ASSERT(data->nr_keynames > 0);

    it.it = pcvar_obj_it_first(obj);

    while (it.it.curr) {
        struct obj_node *curr = it.it.curr;
        purc_variant_t key = curr->key;
        const char *sk = purc_variant_get_string_const(key);
        for (size_t i=0; i<data->nr_keynames; ++i) {
            const char *s = data->keynames[i];
            if (strcmp(s, sk) == 0) {
                it.accu = 1;
                return it;
            }
        }
        pcvar_obj_it_next(&it.it);
    }

    return it;
}

void
pcvar_kv_it_next(struct kv_iterator *it)
{
    if (it->it.curr == NULL)
        return;

    variant_set_t data = pcvar_set_get_data(it->set);

    if (data->keynames == NULL) {
        pcvar_obj_it_next(&it->it);
        return;
    }

    if (it->accu >= data->nr_keynames) {
        it->it.curr = NULL;
        it->it.next = NULL;
        it->it.prev = NULL;
        return;
    }

    while (1) {
        pcvar_obj_it_next(&it->it);
        if (it->it.curr == NULL)
            return;
        struct obj_node *curr = it->it.curr;
        purc_variant_t key = curr->key;
        const char *sk = purc_variant_get_string_const(key);
        for (size_t i=0; i<data->nr_keynames; ++i) {
            const char *s = data->keynames[i];
            if (strcmp(s, sk) == 0) {
                it->accu += 1;
                return;
            }
        }
    }
}

purc_variant_t
pcvar_set_clone_struct(purc_variant_t set)
{
    PC_ASSERT(set != PURC_VARIANT_INVALID);
    PC_ASSERT(purc_variant_is_set(set));

    int r;
    struct pcutils_string str;
    pcutils_string_init(&str, 32);
    variant_set_t data = pcvar_set_get_data(set);
    if (data->keynames) {
        r = 0;
        for (size_t i=0; i<data->nr_keynames; ++i) {
            if (i) {
                r = pcutils_string_append_chunk(&str, " ");
                if (r) {
                    purc_set_error(PURC_ERROR_OUT_OF_MEMORY);
                    break;
                }
            }
            r = pcutils_string_append_chunk(&str, data->keynames[i]);
            if (r) {
                purc_set_error(PURC_ERROR_OUT_OF_MEMORY);
                break;
            }
        }
        if (r) {
            pcutils_string_reset(&str);
            return PURC_VARIANT_INVALID;
        }
    }

    purc_variant_t var;
    var = purc_variant_make_set_by_ckey(0, str.abuf, PURC_VARIANT_INVALID);
    pcutils_string_reset(&str);

    return var;
}

void
pcvar_adjust_set_by_edge(purc_variant_t set,
        struct pcvar_rev_update_edge *edge)
{
    PC_ASSERT(set != PURC_VARIANT_INVALID);
    PC_ASSERT(purc_variant_is_set(set));
    PC_ASSERT(edge);
    PC_ASSERT(set == edge->parent);

    PC_ASSERT(0);
}

void
pcvar_adjust_set_by_descendant(purc_variant_t val)
{
    UNUSED_PARAM(val);
    PC_ASSERT(0);
#if 0              /* { */
    struct pcvar_rev_update_edge *top;
    top = pcvar_container_get_top_edge(val);
    if (!top)
        return;

    purc_variant_t set = top->parent;
    PC_ASSERT(set != PURC_VARIANT_INVALID);
    PC_ASSERT(purc_variant_is_set(set));

    variant_set_t data = pcvar_set_get_data(set);
    PC_ASSERT(data);

    struct set_node *node = top->set_me;
    pcutils_rbtree_erase(&node->node, &data->elems);

    struct element_rb_node rbn;
    find_element_rb_node(&rbn, set, node->val);
    PC_ASSERT(rbn.entry == NULL);

    struct rb_node *entry = &node->node;

    pcutils_rbtree_link_node(entry, rbn.parent, rbn.pnode);
    pcutils_rbtree_insert_color(entry, &data->elems);
#endif             /* } */
}
<|MERGE_RESOLUTION|>--- conflicted
+++ resolved
@@ -903,24 +903,15 @@
         if (!grow(set, val, check))
             break;
 
-<<<<<<< HEAD
         if (check_grow(set, val))
             break;
-=======
-    int r = pcutils_arrlist_append(data->arr, node);
-    if (r) {
-        elem_node_release(node);
-        free(node);
-        return -1;
-    }
->>>>>>> 4065147a
 
         node = variant_set_create_elem_node(set, val);
         if (!node)
             break;
 
         PC_ASSERT(node->idx == (size_t)-1);
-        int r = pcutils_arrlist_add(data->arr, node);
+        int r = pcutils_arrlist_append(data->arr, node);
         if (r)
             break;
 
