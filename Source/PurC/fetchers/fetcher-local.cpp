/*
 * @file fetcher-local.cpp
 * @author XueShuming
 * @date 2021/11/16
 * @brief The impl for fetcher local.
 *
 * Copyright (C) 2021 FMSoft <https://www.fmsoft.cn>
 *
 * This file is a part of PurC (short for Purring Cat), an HVML interpreter.
 *
 * This program is free software: you can redistribute it and/or modify
 * it under the terms of the GNU Lesser General Public License as published by
 * the Free Software Foundation, either version 3 of the License, or
 * (at your option) any later version.
 *
 * This program is distributed in the hope that it will be useful,
 * but WITHOUT ANY WARRANTY; without even the implied warranty of
 * MERCHANTABILITY or FITNESS FOR A PARTICULAR PURPOSE.  See the
 * GNU Lesser General Public License for more details.
 *
 * You should have received a copy of the GNU Lesser General Public License
 * along with this program.  If not, see <https://www.gnu.org/licenses/>.
 */

#include "config.h"

#include "fetcher-internal.h"

#include <wtf/URL.h>
#include <wtf/RunLoop.h>

#include <sys/types.h>
#include <sys/stat.h>
#include <unistd.h>

#include <stdlib.h>

struct pcfetcher_local {
    struct pcfetcher base;
    char* base_uri;
};

struct mime_type {
    const char* ext;
    const char* mime;
};

struct mime_type  mime_types[] = {
    { "",       "unknown" },
    { ".hvml",   "text/hvml" },
    { ".html",   "text/html" },
    { ".json",   "application/json" },
};

static const char* get_mime(const char* name)
{
    const char* ext = strrchr(name, '.');
    size_t sz = sizeof(mime_types) / sizeof(struct mime_type);
    for (size_t i = 1; i < sz; i++) {
        if (strcmp(ext, mime_types[i].ext) == 0) {
            return mime_types[i].mime;
        }
    }
    return mime_types[0].mime;
}

struct pcfetcher* pcfetcher_local_init(size_t max_conns, size_t cache_quota)
{
    struct pcfetcher_local* local = (struct pcfetcher_local*)malloc(
            sizeof(struct pcfetcher_local));
    if (local == NULL) {
        return NULL;
    }

    struct pcfetcher* fetcher = (struct pcfetcher*) local;
    fetcher->max_conns = max_conns;
    fetcher->cache_quota = cache_quota;
    fetcher->init = pcfetcher_local_init;
    fetcher->term = pcfetcher_local_term;
    fetcher->set_base_url = pcfetcher_local_set_base_url;
    fetcher->cookie_set = pcfetcher_cookie_local_set;
    fetcher->cookie_get = pcfetcher_cookie_local_get;
    fetcher->cookie_remove = pcfetcher_cookie_loccal_remove;
    fetcher->request_async = pcfetcher_local_request_async;
    fetcher->request_sync = pcfetcher_local_request_sync;
    fetcher->cancel_async = pcfetcher_local_cancel_async;
    fetcher->check_response = pcfetcher_local_check_response;

    local->base_uri = NULL;

    return fetcher;
}

int pcfetcher_local_term(struct pcfetcher* fetcher)
{
    if (!fetcher) {
        return 0;
    }

    struct pcfetcher_local* local = (struct pcfetcher_local*)fetcher;
    if (local->base_uri) {
        free(local->base_uri);
    }
    free(local);
    return 0;
}

const char* pcfetcher_local_set_base_url(struct pcfetcher* fetcher,
        const char* base_url)
{
    if (!fetcher) {
        return NULL;
    }

    struct pcfetcher_local* local = (struct pcfetcher_local*)fetcher;
    if (local->base_uri) {
        free(local->base_uri);
    }

    if (base_url == NULL) {
        local->base_uri = NULL;
        return NULL;
    }

    local->base_uri = strdup(base_url);
    return local->base_uri;
}

void pcfetcher_cookie_local_set(struct pcfetcher* fetcher,
        const char* domain, const char* path, const char* name,
        const char* content, time_t expire_time, bool secure)
{
    UNUSED_PARAM(fetcher);
    UNUSED_PARAM(domain);
    UNUSED_PARAM(path);
    UNUSED_PARAM(name);
    UNUSED_PARAM(content);
    UNUSED_PARAM(expire_time);
    UNUSED_PARAM(secure);
}

const char* pcfetcher_cookie_local_get(struct pcfetcher* fetcher,
        const char* domain, const char* path, const char* name,
        time_t *expire, bool *secure)
{
    UNUSED_PARAM(fetcher);
    UNUSED_PARAM(domain);
    UNUSED_PARAM(path);
    UNUSED_PARAM(name);
    UNUSED_PARAM(expire);
    UNUSED_PARAM(secure);
    return NULL;
}

const char* pcfetcher_cookie_loccal_remove(struct pcfetcher* fetcher,
        const char* domain, const char* path, const char* name)
{
    UNUSED_PARAM(fetcher);
    UNUSED_PARAM(domain);
    UNUSED_PARAM(path);
    UNUSED_PARAM(name);
    return NULL;
}

purc_variant_t pcfetcher_local_request_async(
        struct pcfetcher* fetcher,
        const char* url,
        enum pcfetcher_request_method method,
        purc_variant_t params,
        uint32_t timeout,
        pcfetcher_response_handler handler,
        void* ctxt)
{
    UNUSED_PARAM(fetcher);
    UNUSED_PARAM(url);
    UNUSED_PARAM(method);
    UNUSED_PARAM(params);
    UNUSED_PARAM(timeout);
    UNUSED_PARAM(handler);
    UNUSED_PARAM(ctxt);

    if (!fetcher || !url || !handler) {
        return PURC_VARIANT_INVALID;
    }

<<<<<<< HEAD
=======
#ifdef NDEBUG
    struct pcfetcher_resp_header header;
    purc_rwstream_t rws = pcfetcher_local_request_sync(fetcher, url, method,
            params, timeout, &header);
    if (!rws) {
        header.ret_code = 404;
        handler(PURC_VARIANT_INVALID, ctxt, &header, NULL);
        return PURC_VARIANT_INVALID;
    }

    purc_variant_t req_id = purc_variant_make_string(url, false);
    printf("URL: %s, variant: %p\n", url, req_id);
    handler(req_id, ctxt, &header, rws);
    if (header.mime_type) {
        free(header.mime_type);
    }
    return req_id;
#else // TEST code : local async time out
>>>>>>> d6351608
    struct pcfetcher_callback_info *info = pcfetcher_create_callback_info();
    info->rws = pcfetcher_local_request_sync(fetcher, url, method,
            params, timeout, &info->header);
    info->handler = handler;
    info->ctxt = ctxt;
    info->req_id = purc_variant_make_native(info, NULL);

    if (!info->rws) {
        info->header.ret_code = 404;
    }

    RunLoop *runloop = &RunLoop::current();
#ifdef NDEBUG
    // random
    double tm = randomNumber() * 10;
    runloop->dispatchAfter(Seconds(tm), [info] {
#else
    runloop->dispatch([info] {
#endif
                if (!info->cancelled) {
                    info->handler(info->req_id, info->ctxt, &info->header,
                            info->rws);
                    info->rws = NULL;
                }
                pcfetcher_destroy_callback_info(info);
            });

    return info->req_id;
}

off_t filesize(const char* filename)
{
    struct stat statbuf;
    stat(filename,&statbuf);
    return statbuf.st_size;
}

purc_rwstream_t pcfetcher_local_request_sync(
        struct pcfetcher* fetcher,
        const char* url,
        enum pcfetcher_request_method method,
        purc_variant_t params,
        uint32_t timeout,
        struct pcfetcher_resp_header *resp_header)
{
    UNUSED_PARAM(fetcher);
    UNUSED_PARAM(url);
    UNUSED_PARAM(method);
    UNUSED_PARAM(params);
    UNUSED_PARAM(timeout);
    UNUSED_PARAM(resp_header);

    if (!fetcher || !url) {
        return NULL;
    }
    struct pcfetcher_local* local = (struct pcfetcher_local*)fetcher;
    String uri;
    if (local->base_uri &&
            strncmp(url, local->base_uri, strlen(local->base_uri)) != 0) {
        uri.append(local->base_uri);
    }
    uri.append(url);
    PurCWTF::URL wurl(URL(), uri);
    if (!wurl.isLocalFile()) {
        resp_header->ret_code = 404;
        resp_header->sz_resp = 0;
        resp_header->mime_type = NULL;
        return NULL;
    }

    const StringView path = wurl.path();
    const CString& cpath = path.utf8();

    const char* file = cpath.data();

    purc_rwstream_t rws = purc_rwstream_new_from_file(file, "r");
    if (rws && resp_header) {
        resp_header->ret_code = 200;
        resp_header->sz_resp = filesize(file);
        resp_header->mime_type = strdup(get_mime(file));
        return rws;
    }

    return NULL;
}

void pcfetcher_local_cancel_async(struct pcfetcher* fetcher,
        purc_variant_t request)
{
    UNUSED_PARAM(fetcher);
    UNUSED_PARAM(request);

#ifndef NDEBUG
    struct pcfetcher_callback_info *info = (struct pcfetcher_callback_info *)
        purc_variant_native_get_entity(request);
    info->cancelled = true;
    info->header.ret_code = RESP_CODE_USER_CANCEL;
    info->handler(info->req_id, info->ctxt, &info->header, NULL);
#endif
}

int pcfetcher_local_check_response(struct pcfetcher* fetcher,
        uint32_t timeout_ms)
{
    UNUSED_PARAM(fetcher);
    UNUSED_PARAM(timeout_ms);
    return 0;
}

<|MERGE_RESOLUTION|>--- conflicted
+++ resolved
@@ -183,27 +183,6 @@
         return PURC_VARIANT_INVALID;
     }
 
-<<<<<<< HEAD
-=======
-#ifdef NDEBUG
-    struct pcfetcher_resp_header header;
-    purc_rwstream_t rws = pcfetcher_local_request_sync(fetcher, url, method,
-            params, timeout, &header);
-    if (!rws) {
-        header.ret_code = 404;
-        handler(PURC_VARIANT_INVALID, ctxt, &header, NULL);
-        return PURC_VARIANT_INVALID;
-    }
-
-    purc_variant_t req_id = purc_variant_make_string(url, false);
-    printf("URL: %s, variant: %p\n", url, req_id);
-    handler(req_id, ctxt, &header, rws);
-    if (header.mime_type) {
-        free(header.mime_type);
-    }
-    return req_id;
-#else // TEST code : local async time out
->>>>>>> d6351608
     struct pcfetcher_callback_info *info = pcfetcher_create_callback_info();
     info->rws = pcfetcher_local_request_sync(fetcher, url, method,
             params, timeout, &info->header);
