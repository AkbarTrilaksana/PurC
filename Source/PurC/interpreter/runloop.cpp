/*
 * @file runloop.cpp
 * @author XueShuming
 * @date 2021/12/14
 * @brief The C api for RunLoop.
 *
 * Copyright (C) 2021, 2022 FMSoft <https://www.fmsoft.cn>
 *
 * This file is a part of PurC (short for Purring Cat), an HVML interpreter.
 *
 * This program is free software: you can redistribute it and/or modify
 * it under the terms of the GNU Lesser General Public License as published by
 * the Free Software Foundation, either version 3 of the License, or
 * (at your option) any later version.
 *
 * This program is distributed in the hope that it will be useful,
 * but WITHOUT ANY WARRANTY; without even the implied warranty of
 * MERCHANTABILITY or FITNESS FOR A PARTICULAR PURPOSE.  See the
 * GNU Lesser General Public License for more details.
 *
 * You should have received a copy of the GNU Lesser General Public License
 * along with this program.  If not, see <https://www.gnu.org/licenses/>.
 */

#include "purc.h"

#include "config.h"

#include "purc-runloop.h"
#include "private/errors.h"
#include "private/interpreter.h"
#include "private/instance.h"

#include <wtf/Threading.h>
#include <wtf/RunLoop.h>
#include <wtf/threads/BinarySemaphore.h>


#include <stdlib.h>
#include <string.h>
#include <unistd.h>


purc_runloop_t purc_runloop_get_current(void)
{
    return (purc_runloop_t)&RunLoop::current();
}

void purc_runloop_run(void)
{
    RunLoop::run();
}

void purc_runloop_stop(purc_runloop_t runloop)
{
    if (runloop) {
        ((RunLoop*)runloop)->stop();
    }
}

void purc_runloop_wakeup(purc_runloop_t runloop)
{
    if (runloop) {
        ((RunLoop*)runloop)->wakeUp();
    }
}

void purc_runloop_dispatch(purc_runloop_t runloop, purc_runloop_func func,
        void* ctxt)
{
    if (runloop) {
        ((RunLoop*)runloop)->dispatch([func, ctxt]() {
            func(ctxt);
        });
    }
}

void purc_runloop_set_idle_func(purc_runloop_t runloop, purc_runloop_func func,
        void* ctxt)
{
    if (runloop) {
        ((RunLoop*)runloop)->setIdleCallback([func, ctxt]() {
            func(ctxt);
        });
    }
}

static purc_runloop_io_event
to_runloop_io_event(GIOCondition condition)
{
    int event = 0;;
    if (condition & G_IO_IN) {
        event |= PCRUNLOOP_IO_IN;
    }
    if (condition & G_IO_PRI) {
        event |= PCRUNLOOP_IO_PRI;
    }
    if (condition & G_IO_OUT) {
        event |= PCRUNLOOP_IO_OUT;
    }
    if (condition & G_IO_ERR) {
        event |= PCRUNLOOP_IO_ERR;
    }
    if (condition & G_IO_HUP) {
        event |= PCRUNLOOP_IO_HUP;
    }
    if (condition & G_IO_NVAL) {
        event |= PCRUNLOOP_IO_NVAL;
    }
    return (purc_runloop_io_event)event;
}

static GIOCondition
to_gio_condition(purc_runloop_io_event event)
{
    int condition = 0;
    if (event & PCRUNLOOP_IO_IN) {
        condition |= G_IO_IN;
    }
    if (event & PCRUNLOOP_IO_PRI) {
        condition |= G_IO_PRI;
    }
    if (event & PCRUNLOOP_IO_OUT) {
        condition |= G_IO_OUT;
    }
    if (event & PCRUNLOOP_IO_ERR) {
        condition |= G_IO_ERR;
    }
    if (event & PCRUNLOOP_IO_HUP) {
        condition |= G_IO_HUP;
    }
    if (event & PCRUNLOOP_IO_NVAL) {
        condition |= G_IO_NVAL;
    }
    return (GIOCondition)condition;
}

struct fd_monitor_data {
    pcintr_coroutine_t                  co;
    int                                 fd;
    purc_runloop_io_event               io_event;
    purc_runloop_io_callback            callback;
    void                               *ctxt;
};

static void on_io_event(void *ud)
{
    struct fd_monitor_data *data;
    data = (struct fd_monitor_data*)ud;
    data->callback(data->fd, data->io_event, data->ctxt);
    free(data);
}

uintptr_t purc_runloop_add_fd_monitor(purc_runloop_t runloop, int fd,
        purc_runloop_io_event event, purc_runloop_io_callback callback,
        void *ctxt)
{
    pcintr_coroutine_t co = pcintr_get_coroutine();
    PC_ASSERT(co);
    PC_ASSERT(pcintr_get_runloop() == runloop);

    RunLoop *runLoop = (RunLoop*)runloop;

    return runLoop->addFdMonitor(fd, to_gio_condition(event),
            [callback, ctxt, runLoop, co] (gint fd, GIOCondition condition) -> gboolean {
            PC_ASSERT(pcintr_get_runloop()==nullptr);
            purc_runloop_io_event io_event;
            io_event = to_runloop_io_event(condition);
            runLoop->dispatch([fd, io_event, ctxt, co, callback] {
                    PC_ASSERT(pcintr_get_heap());
                    PC_ASSERT(co);
                    PC_ASSERT(co->state == CO_STATE_READY);

                    struct fd_monitor_data *data;
                    data = (struct fd_monitor_data*)calloc(1, sizeof(*data));
                    PC_ASSERT(data);
                    data->co = co;
                    data->fd = fd;
                    data->callback = callback;
                    data->ctxt = ctxt;

                    pcintr_set_current_co(co);
                    co->state = CO_STATE_RUN;
                    pcintr_post_msg(data, on_io_event);
                    pcintr_check_after_execution();
                    pcintr_set_current_co(nullptr);
            });
            return true;
        });
}

void purc_runloop_remove_fd_monitor(purc_runloop_t runloop, uintptr_t handle)
{
    if (!runloop) {
        runloop = purc_runloop_get_current();
    }
    ((RunLoop*)runloop)->removeFdMonitor(handle);
}

int purc_runloop_dispatch_message(purc_runloop_t runloop, purc_variant_t source,
        purc_variant_t type, purc_variant_t sub_type, purc_variant_t extra,
        void *stack)
{
    if (!runloop) {
        runloop = purc_runloop_get_current();
    }
    if (!stack) {
        stack = pcintr_get_stack();
        return -1;
    }

    if (stack) {
        return pcintr_dispatch_message_ex((struct pcintr_stack *)stack, source,
                type, sub_type, extra);
    }
    return -1;
}

static void apply_none(void *ctxt)
{
    co_routine_f routine = (co_routine_f)ctxt;
    routine();
}

void
pcintr_wakeup_target(pcintr_coroutine_t target, co_routine_f routine)
{
    pcintr_wakeup_target_with(target, (void*)routine, apply_none);
}

void
pcintr_wakeup_target_with(pcintr_coroutine_t target, void *ctxt,
        void (*func)(void *ctxt))
{
    purc_runloop_t target_runloop;
    target_runloop = pcintr_co_get_runloop(target);
    PC_ASSERT(target_runloop);
    // FIXME: try catch ?
    ((RunLoop*)target_runloop)->dispatch([target, ctxt, func]() {
            PC_ASSERT(pcintr_get_heap());
            pcintr_set_current_co(target);
            func(ctxt);
            pcintr_set_current_co(nullptr);
        });
}

void
pcintr_post_msg_to_target(pcintr_coroutine_t target, void *ctxt,
        pcintr_msg_callback_f cb)
{
    pcintr_heap_t heap = pcintr_get_heap();
    pcintr_coroutine_t co = pcintr_get_coroutine();
    if (heap)
        PC_ASSERT(co);

<<<<<<< HEAD
    if (target == NULL) {
=======
    if (target == nullptr) {
>>>>>>> 4e33c3fb
        target = pcintr_get_coroutine();
        PC_ASSERT(target);
    }

    if (co == target) {
        pcintr_msg_t msg;
        msg = (pcintr_msg_t)calloc(1, sizeof(*msg));
        PC_ASSERT(msg);

        msg->ctxt        = ctxt;
        msg->on_msg      = cb;

        list_add_tail(&msg->node, &target->msgs);

        return;
    }

    pcintr_heap_t heap_target = target->owner;
    PC_ASSERT(heap_target == heap);

    purc_runloop_t target_runloop;
    target_runloop = pcintr_co_get_runloop(target);
    PC_ASSERT(target_runloop);

    // FIXME: try catch ?
    ((RunLoop*)target_runloop)->dispatch([target, ctxt, cb]() {
            PC_ASSERT(pcintr_get_heap());
<<<<<<< HEAD
            PC_ASSERT(pcintr_get_coroutine() == NULL);
=======
            PC_ASSERT(pcintr_get_coroutine() == nullptr);
>>>>>>> 4e33c3fb

            pcintr_msg_t msg;
            msg = (pcintr_msg_t)calloc(1, sizeof(*msg));
            PC_ASSERT(msg);

            msg->ctxt        = ctxt;
            msg->on_msg      = cb;

            list_add_tail(&msg->node, &target->msgs);

            pcintr_set_current_co(target);
            pcintr_check_after_execution();
<<<<<<< HEAD
            pcintr_set_current_co(NULL);
=======
            pcintr_set_current_co(nullptr);
>>>>>>> 4e33c3fb
        });
}

void
pcintr_fire_event_to_target(pcintr_coroutine_t target,
        purc_atom_t msg_type,
        purc_variant_t msg_sub_type,
        purc_variant_t src,
        purc_variant_t payload)
{
    pcintr_heap_t heap = pcintr_get_heap();
    pcintr_coroutine_t co = pcintr_get_coroutine();
    if (heap)
        PC_ASSERT(co);

<<<<<<< HEAD
    if (target == NULL) {
=======
    if (target == nullptr) {
>>>>>>> 4e33c3fb
        target = pcintr_get_coroutine();
        PC_ASSERT(target);
    }

    pcintr_heap_t heap_target = target->owner;
    PC_ASSERT(heap_target == heap);

    PC_ASSERT(co != target);

    pcintr_event_t event;
    event = (pcintr_event_t)calloc(1, sizeof(*event));
    PC_ASSERT(event);

    event->msg_type             = msg_type;
    event->msg_sub_type         = purc_variant_ref(msg_sub_type);
    event->src                  = purc_variant_ref(src);
    event->payload              = purc_variant_ref(payload);

    purc_runloop_t target_runloop;
    target_runloop = pcintr_co_get_runloop(target);
    PC_ASSERT(target_runloop);

    // FIXME: try catch ?
    ((RunLoop*)target_runloop)->dispatch([target, event]() {
            pcintr_set_current_co(target);
            if (target->continuation) {
                pcintr_resume(event);
            }
            else {
                PC_ASSERT(0);
            }
            pcintr_check_after_execution();
<<<<<<< HEAD
            pcintr_set_current_co(NULL);
=======
            pcintr_set_current_co(nullptr);
>>>>>>> 4e33c3fb
        });
}


#define MAIN_RUNLOOP_THREAD_NAME    "__purc_main_runloop_thread"

static RefPtr<Thread> _main_thread;
static pthread_once_t _main_once_control = PTHREAD_ONCE_INIT;

static void _runloop_init_main(void)
{
    BinarySemaphore semaphore;
    _main_thread = Thread::create(MAIN_RUNLOOP_THREAD_NAME, [&] {
            PC_ASSERT(RunLoop::isMainInitizlized() == false);
            RunLoop::initializeMain();
            RunLoop& runloop = RunLoop::main();
            PC_ASSERT(&runloop == &RunLoop::current());
            semaphore.signal();
            runloop.run();
            });
    semaphore.wait();
}

static void _runloop_stop_main(void)
{
    if (_main_thread) {
        RunLoop& runloop = RunLoop::main();
        runloop.dispatch([&] {
                RunLoop::stopMain();
                });
        _main_thread->waitForCompletion();
    }
}

static RefPtr<Thread> _sync_thread;
static RunLoop *_sync_runloop = nullptr;

static void _runloop_init_sync(void)
{
    BinarySemaphore semaphore;
    _sync_thread = Thread::create("_sync_runloop", [&] {
            RunLoop& runloop = RunLoop::current();
            _sync_runloop = &runloop;
            semaphore.signal();
            runloop.run();
            });
    semaphore.wait();
}

static void _runloop_stop_sync(void)
{
    if (_sync_runloop) {
        _sync_runloop->dispatch([&] {
                if (_sync_runloop) {
                    _sync_runloop->stop();
                }
                });
        _sync_thread->waitForCompletion();
        _sync_runloop = nullptr;
    }
}

void pcintr_add_heap(struct list_head *all_heaps)
{
    pcintr_heap_t heap = pcintr_get_heap();
    PC_ASSERT(heap);
    PC_ASSERT(heap->owning_heaps == nullptr);
    PC_ASSERT(_sync_runloop);
    BinarySemaphore sema;
    _sync_runloop->dispatch([heap, all_heaps, &sema]() {
            PC_ASSERT(heap->owning_heaps == nullptr);
            list_add_tail(&heap->sibling, all_heaps);
            heap->owning_heaps = all_heaps;
            sema.signal();
    });
    sema.wait();
}

void pcintr_remove_heap(struct list_head *all_heaps)
{
    pcintr_heap_t heap = pcintr_get_heap();
    PC_ASSERT(heap);
    PC_ASSERT(heap->owning_heaps == all_heaps);
    PC_ASSERT(_sync_runloop);
    BinarySemaphore sema;
    _sync_runloop->dispatch([heap, all_heaps, &sema]() {
            PC_ASSERT(heap->owning_heaps == all_heaps);
            list_del(&heap->sibling);
            heap->owning_heaps = nullptr;
            sema.signal();
    });
    sema.wait();
}

static int _init_once(void)
{
    _runloop_init_sync();
    atexit(_runloop_stop_sync);

    atexit(_runloop_stop_main);
    return 0;
}

static int _init_instance(struct pcinst* curr_inst,
        const purc_instance_extra_info* extra_info)
{
    UNUSED_PARAM(curr_inst);
    UNUSED_PARAM(extra_info);

    int r;
    r = pthread_once(&_main_once_control, _runloop_init_main);
    PC_ASSERT(r == 0);

    return 0;
}

static void _cleanup_instance(struct pcinst* curr_inst)
{
    UNUSED_PARAM(curr_inst);
}

struct pcmodule _module_runloop = {
    .id              = PURC_HAVE_HVML,
    .module_inited   = 0,

    .init_once              = _init_once,
    .init_instance          = _init_instance,
    .cleanup_instance       = _cleanup_instance,
};
<|MERGE_RESOLUTION|>--- conflicted
+++ resolved
@@ -253,11 +253,7 @@
     if (heap)
         PC_ASSERT(co);
 
-<<<<<<< HEAD
-    if (target == NULL) {
-=======
     if (target == nullptr) {
->>>>>>> 4e33c3fb
         target = pcintr_get_coroutine();
         PC_ASSERT(target);
     }
@@ -285,11 +281,7 @@
     // FIXME: try catch ?
     ((RunLoop*)target_runloop)->dispatch([target, ctxt, cb]() {
             PC_ASSERT(pcintr_get_heap());
-<<<<<<< HEAD
-            PC_ASSERT(pcintr_get_coroutine() == NULL);
-=======
             PC_ASSERT(pcintr_get_coroutine() == nullptr);
->>>>>>> 4e33c3fb
 
             pcintr_msg_t msg;
             msg = (pcintr_msg_t)calloc(1, sizeof(*msg));
@@ -302,11 +294,7 @@
 
             pcintr_set_current_co(target);
             pcintr_check_after_execution();
-<<<<<<< HEAD
-            pcintr_set_current_co(NULL);
-=======
             pcintr_set_current_co(nullptr);
->>>>>>> 4e33c3fb
         });
 }
 
@@ -322,11 +310,7 @@
     if (heap)
         PC_ASSERT(co);
 
-<<<<<<< HEAD
-    if (target == NULL) {
-=======
     if (target == nullptr) {
->>>>>>> 4e33c3fb
         target = pcintr_get_coroutine();
         PC_ASSERT(target);
     }
@@ -359,11 +343,7 @@
                 PC_ASSERT(0);
             }
             pcintr_check_after_execution();
-<<<<<<< HEAD
-            pcintr_set_current_co(NULL);
-=======
             pcintr_set_current_co(nullptr);
->>>>>>> 4e33c3fb
         });
 }
 
