/**
 * @file head.c
 * @author Xu Xiaohong
 * @date 2021/12/06
 * @brief
 *
 * Copyright (C) 2021 FMSoft <https://www.fmsoft.cn>
 *
 * This file is a part of PurC (short for Purring Cat), an HVML interpreter.
 * 
 * This program is free software: you can redistribute it and/or modify
 * it under the terms of the GNU Lesser General Public License as published by
 * the Free Software Foundation, either version 3 of the License, or
 * (at your option) any later version.
 *
 * This program is distributed in the hope that it will be useful,
 * but WITHOUT ANY WARRANTY; without even the implied warranty of
 * MERCHANTABILITY or FITNESS FOR A PARTICULAR PURPOSE.  See the
 * GNU Lesser General Public License for more details.
 *
 * You should have received a copy of the GNU Lesser General Public License
 * along with this program.  If not, see <https://www.gnu.org/licenses/>.
 *
 */

#include "purc.h"

#include "internal.h"

#include "private/debug.h"
#include "private/runloop.h"

#include "ops.h"

#include <pthread.h>
#include <unistd.h>
#include <libgen.h>

#define TO_DEBUG 0

struct ctxt_for_head {
    struct pcvdom_node           *curr;
};

static void
ctxt_for_head_destroy(struct ctxt_for_head *ctxt)
{
    if (ctxt) {
        free(ctxt);
    }
}

static void
ctxt_destroy(void *ctxt)
{
    ctxt_for_head_destroy((struct ctxt_for_head*)ctxt);
}

static int
attr_found(struct pcintr_stack_frame *frame,
        struct pcvdom_element *element,
        purc_atom_t name, purc_variant_t val,
        struct pcvdom_attr *attr,
        void *ud)
{
    UNUSED_PARAM(element);
    UNUSED_PARAM(name);
    UNUSED_PARAM(ud);

    PC_ASSERT(attr->op == PCHVML_ATTRIBUTE_OPERATOR);
    PC_ASSERT(attr->key);
    PC_ASSERT(purc_variant_is_string(val));
    const char *sv = purc_variant_get_string_const(val);
    PC_ASSERT(sv);

    int r = pcintr_util_set_attribute(frame->edom_element, attr->key, sv);
    PC_ASSERT(r == 0);

    return 0;
}

static void*
after_pushed(pcintr_stack_t stack, pcvdom_element_t pos)
{
    PC_ASSERT(stack && pos);
    PC_ASSERT(stack == purc_get_stack());
    PC_ASSERT(stack->mode == STACK_VDOM_BEFORE_HEAD);
    stack->mode = STACK_VDOM_IN_HEAD;

    struct pcintr_stack_frame *frame;
    frame = pcintr_stack_get_bottom_frame(stack);
    PC_ASSERT(frame);

    struct ctxt_for_head *ctxt;
    ctxt = (struct ctxt_for_head*)calloc(1, sizeof(*ctxt));
    if (!ctxt) {
        purc_set_error(PURC_ERROR_OUT_OF_MEMORY);
        return NULL;
    }

    frame->ctxt = ctxt;
    frame->ctxt_destroy = ctxt_destroy;

    frame->pos = pos; // ATTENTION!!
    frame->edom_element = pchtml_doc_get_head(stack->doc);

    struct pcvdom_element *element = frame->pos;
    PC_ASSERT(element);

    PC_ASSERT(frame->edom_element);
    pcdom_element_t *child;
    child = pcintr_util_insert_element(frame->edom_element,
            frame->pos->tag_name);
    PC_ASSERT(child);
    frame->edom_element = child;

    int r;
    r = pcintr_vdom_walk_attrs(frame, element, NULL, attr_found);
    if (r)
        return NULL;

<<<<<<< HEAD
    r = pcintr_element_eval_vcm_content(frame, element);
    if (r)
        return NULL;

=======
>>>>>>> 8e3ed5ef
    purc_clr_error();

    return ctxt;
}

static bool
on_popping(pcintr_stack_t stack, void* ud)
{
    PC_ASSERT(stack);
    PC_ASSERT(stack == purc_get_stack());
    PC_ASSERT(stack->mode == STACK_VDOM_IN_HEAD);
    stack->mode = STACK_VDOM_AFTER_HEAD;

    struct pcintr_stack_frame *frame;
    frame = pcintr_stack_get_bottom_frame(stack);
    PC_ASSERT(frame);
    PC_ASSERT(ud == frame->ctxt);

    struct pcvdom_element *element = frame->pos;
    PC_ASSERT(element);

    struct ctxt_for_head *ctxt;
    ctxt = (struct ctxt_for_head*)frame->ctxt;
    if (ctxt) {
        ctxt_for_head_destroy(ctxt);
        frame->ctxt = NULL;
    }

    return true;
}

static void
on_element(pcintr_coroutine_t co, struct pcintr_stack_frame *frame,
        struct pcvdom_element *element)
{
    UNUSED_PARAM(co);
    UNUSED_PARAM(frame);
    UNUSED_PARAM(element);
}

static void
on_content(pcintr_coroutine_t co, struct pcintr_stack_frame *frame,
        struct pcvdom_content *content)
{
    UNUSED_PARAM(co);
    UNUSED_PARAM(frame);
    PC_ASSERT(content);
}

static void
on_comment(pcintr_coroutine_t co, struct pcintr_stack_frame *frame,
        struct pcvdom_comment *comment)
{
    UNUSED_PARAM(co);
    UNUSED_PARAM(frame);
    PC_ASSERT(comment);
}

static pcvdom_element_t
select_child(pcintr_stack_t stack, void* ud)
{
    PC_ASSERT(stack);
    PC_ASSERT(stack == purc_get_stack());

    pcintr_coroutine_t co = &stack->co;
    struct pcintr_stack_frame *frame;
    frame = pcintr_stack_get_bottom_frame(stack);
    PC_ASSERT(ud == frame->ctxt);

    struct ctxt_for_head *ctxt;
    ctxt = (struct ctxt_for_head*)frame->ctxt;

    struct pcvdom_node *curr;

again:
    curr = ctxt->curr;

    if (curr == NULL) {
        struct pcvdom_element *element = frame->pos;
        struct pcvdom_node *node = &element->node;
        node = pcvdom_node_first_child(node);
        curr = node;
    }
    else {
        curr = pcvdom_node_next_sibling(curr);
    }

    ctxt->curr = curr;

    if (curr == NULL) {
        purc_clr_error();
        return NULL;
    }

    switch (curr->type) {
        case PCVDOM_NODE_DOCUMENT:
            PC_ASSERT(0); // Not implemented yet
            break;
        case PCVDOM_NODE_ELEMENT:
            {
                pcvdom_element_t element = PCVDOM_ELEMENT_FROM_NODE(curr);
                on_element(co, frame, element);
                PC_ASSERT(stack->except == 0);
                return element;
            }
        case PCVDOM_NODE_CONTENT:
            on_content(co, frame, PCVDOM_CONTENT_FROM_NODE(curr));
            goto again;
        case PCVDOM_NODE_COMMENT:
            on_comment(co, frame, PCVDOM_COMMENT_FROM_NODE(curr));
            goto again;
        default:
            PC_ASSERT(0); // Not implemented yet
    }

    PC_ASSERT(0);
    return NULL; // NOTE: never reached here!!!
}

static struct pcintr_element_ops
ops = {
    .after_pushed       = after_pushed,
    .on_popping         = on_popping,
    .rerun              = NULL,
    .select_child       = select_child,
};

struct pcintr_element_ops* pcintr_get_head_ops(void)
{
    return &ops;
}
<|MERGE_RESOLUTION|>--- conflicted
+++ resolved
@@ -107,25 +107,11 @@
     struct pcvdom_element *element = frame->pos;
     PC_ASSERT(element);
 
-    PC_ASSERT(frame->edom_element);
-    pcdom_element_t *child;
-    child = pcintr_util_insert_element(frame->edom_element,
-            frame->pos->tag_name);
-    PC_ASSERT(child);
-    frame->edom_element = child;
-
     int r;
     r = pcintr_vdom_walk_attrs(frame, element, NULL, attr_found);
     if (r)
         return NULL;
 
-<<<<<<< HEAD
-    r = pcintr_element_eval_vcm_content(frame, element);
-    if (r)
-        return NULL;
-
-=======
->>>>>>> 8e3ed5ef
     purc_clr_error();
 
     return ctxt;
