--- conflicted
+++ resolved
@@ -50,7 +50,6 @@
 #include <libgen.h>
 
 #define EVENT_TIMER_INTRVAL  10
-#define DEFAULT_MOVE_BUFFER_SIZE 64
 
 #define EVENT_SEPARATOR      ':'
 #define MSG_TYPE_CHANGE     "change"
@@ -572,11 +571,7 @@
         return PURC_ERROR_OUT_OF_MEMORY;
 
     heap->move_buff = purc_inst_create_move_buffer(
-<<<<<<< HEAD
-            PCINST_MOVE_BUFFER_BROADCAST, DEFAULT_MOVE_BUFFER_SIZE);
-=======
             PCINST_MOVE_BUFFER_BROADCAST, PCINTR_MOVE_BUFFER_SIZE);
->>>>>>> 89f69ec5
     if (!heap->move_buff) {
         free(heap);
         return PURC_ERROR_OUT_OF_MEMORY;
