--- conflicted
+++ resolved
@@ -542,7 +542,7 @@
     if (!attr->val)
         return purc_variant_make_undefined();
 
-    return pcvcm_eval(attr->val, stack);
+    return pcvcm_eval(attr->val, stack, false);
 }
 
 int
@@ -606,7 +606,6 @@
     struct pcvdom_element *element = data->element;
     PC_ASSERT(element);
 
-<<<<<<< HEAD
     // struct pcvcm_node *vcm = attr->val;
 
     // purc_variant_t value = PURC_VARIANT_INVALID;
@@ -640,42 +639,6 @@
 
     // if (!ok)
     //     return -1;
-=======
-    struct pcvcm_node *vcm = attr->val;
-
-    purc_variant_t value = PURC_VARIANT_INVALID;
-    if (!vcm) {
-        value = purc_variant_make_undefined();
-        PC_ASSERT(value != PURC_VARIANT_INVALID);
-    }
-    else {
-        pcintr_stack_t stack = purc_get_stack();
-        PC_ASSERT(stack);
-        // TODO: silently
-        value = pcvcm_eval(vcm, stack, false);
-        if (value == PURC_VARIANT_INVALID ||
-            purc_variant_is_undefined(value))
-        {
-            if (0) {
-                _D("attr name: %s", attr->key);
-                PRINT_VCM_NODE(vcm);
-            }
-            if (value != PURC_VARIANT_INVALID)
-                purc_variant_unref(value);
-            return -1;
-        }
-    }
-
-
-    bool ok;
-    // NOTE: no need to strdup attr->key
-    ok = purc_variant_object_set_by_static_ckey(frame->attr_vars,
-            attr->key, value);
-    purc_variant_unref(value);
-
-    if (!ok)
-        return -1;
->>>>>>> ce9ea492
 
     purc_atom_t atom = PCHVML_KEYWORD_ATOM(HVML, attr->key);
     // NOTE: we only dispatch those keyworded-attr to caller
