--- conflicted
+++ resolved
@@ -37,23 +37,13 @@
 
 struct pcintr_stack;
 
-struct pcintr_stack;
-
 PCA_EXTERN_C_BEGIN
 
 pcvarmgr_t pcvarmgr_create(void);
 
 int pcvarmgr_destroy(pcvarmgr_t mgr);
 
-<<<<<<< HEAD
-void pcvarmgr_list_set_attach_stack(pcvarmgr_list_t mgr,
-        struct pcintr_stack* stack);
-struct pcintr_stack*  pcvarmgr_list_get_attach_stack(pcvarmgr_list_t mgr);
-
-bool pcvarmgr_list_add(pcvarmgr_list_t list, const char* name,
-=======
 bool pcvarmgr_add(pcvarmgr_t mgr, const char* name,
->>>>>>> 8e3ed5ef
         purc_variant_t variant);
 
 purc_variant_t pcvarmgr_get(pcvarmgr_t mgr, const char* name);
