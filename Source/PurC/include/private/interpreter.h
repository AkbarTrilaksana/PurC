/**
 * @file interpreter.h
 * @author Xu Xiaohong
 * @date 2021/11/18
 * @brief The internal interfaces for interpreter
 *
 * Copyright (C) 2021 FMSoft <https://www.fmsoft.cn>
 *
 * This file is a part of PurC (short for Purring Cat), an HVML interpreter.
 * 
 * This program is free software: you can redistribute it and/or modify
 * it under the terms of the GNU Lesser General Public License as published by
 * the Free Software Foundation, either version 3 of the License, or
 * (at your option) any later version.
 *
 * This program is distributed in the hope that it will be useful,
 * but WITHOUT ANY WARRANTY; without even the implied warranty of
 * MERCHANTABILITY or FITNESS FOR A PARTICULAR PURPOSE.  See the
 * GNU Lesser General Public License for more details.
 *
 * You should have received a copy of the GNU Lesser General Public License
 * along with this program.  If not, see <https://www.gnu.org/licenses/>.
 *
 */

#ifndef PURC_PRIVATE_INTERPRETER_H
#define PURC_PRIVATE_INTERPRETER_H

#include "purc.h"

#include "purc-macros.h"
#include "purc-variant.h"

#include "private/debug.h"
#include "private/errors.h"
#include "private/list.h"
#include "private/vdom.h"

struct pcintr_coroutine;
typedef struct pcintr_coroutine pcintr_coroutine;
typedef struct pcintr_coroutine *pcintr_coroutine_t;

struct pcintr_heap {
    struct list_head      coroutines;
    pcintr_coroutine_t    running_coroutine;
};

struct pcintr_stack;
typedef struct pcintr_stack pcintr_stack;
typedef struct pcintr_stack *pcintr_stack_t;

struct pcintr_stack_frame;
typedef struct pcintr_stack_frame pcintr_stack_frame;
typedef struct pcintr_stack_frame *pcintr_stack_frame_t;

enum pcintr_coroutine_state {
    CO_STATE_READY,            /* ready to run next step */
    CO_STATE_RUN,              /* is running */
    CO_STATE_WAIT,             /* is waiting for event */
    CO_STATE_TERMINATED,       /* can never execute any hvml code */
    /* STATE_PAUSED, */
};

struct pcintr_coroutine {
    struct list_head            node;   /* sibling coroutines */

    struct pcintr_stack        *stack;  /* stack that holds this coroutine */

    enum pcintr_coroutine_state state;
    int                         waits;  /* FIXME: nr of registered events */
};

<<<<<<< HEAD
//struct pcintr_dvobj_hvml {        // add for $HVML
//    char                *url;
//    unsigned long int   maxIterationCount;
//    unsigned long int   maxRecursionDepth;
//    double              timeout;
//};
=======
enum pcintr_stack_stage {
    STACK_STAGE_FIRST_ROUND,
    STACK_STAGE_EVENT_LOOP,
    STACK_STAGE_TERMINATING,
};
>>>>>>> 9094c843

struct pcintr_stack {
    struct list_head frames;

    // the number of stack frames.
    size_t nr_frames;

    // the pointer to the vDOM tree.
    purc_vdom_t vdom;

    // the returned variant
    purc_variant_t ret_var;

    // executing state
    // FIXME: move to struct pcintr_coroutine?
    uint32_t        error:1;
    uint32_t        except:1;
    /* uint32_t        paused:1; */

    enum pcintr_stack_stage       stage;

    // error or except info
    purc_atom_t     error_except;
    purc_variant_t  err_except_info;

    // executing statistics
    struct timespec time_executed;
    struct timespec time_idle;
    size_t          peak_mem_use;
    size_t          peak_nr_variants;

    /* coroutine that this stack `owns` */
    /* FIXME: switch owner-ship ? */
    struct pcintr_coroutine        co;

    // for observe
    struct pcutils_arrlist* common_observer_list;
    struct pcutils_arrlist* special_observer_list;
    struct pcutils_arrlist* native_observer_list;

    // for dynamic variant, such as DOC, T, HVML, TIMER, REQUEST
//    struct pcintr_dvobj_hvml dvobj_hvml;
};

enum purc_symbol_var {
    PURC_SYMBOL_VAR_QUESTION_MARK = 0,  // ?
    PURC_SYMBOL_VAR_AT_SIGN,            // @
    PURC_SYMBOL_VAR_NUMBER_SIGN,        // #
    PURC_SYMBOL_VAR_ASTERISK,           // *
    PURC_SYMBOL_VAR_COLON,              // :
    PURC_SYMBOL_VAR_AMPERSAND,          // &
    PURC_SYMBOL_VAR_PERCENT_SIGN,       // %

    PURC_SYMBOL_VAR_MAX
};

struct pcintr_element_ops {
    // FIXME:
    // all function returns nothing
    // let's take `after_pushed` as an example to explain:
    // specifically, during after_pushed call, the coroutine might yield
    // it's execution(eg.: <init ... from=<url> .../>),
    // thus caller can not simply rely on return'd status to determine
    // what next step it shall take. as a result, return'd value means nothing
    // to caller
    // NOTE: because all functions returns nothing, these functions shall
    // set coroutine's next step correctly when returning.
    // eg.: ref. Source/PurC/interpreter/undefined.c
    void (*after_pushed) (pcintr_coroutine_t co,
            struct pcintr_stack_frame *frame);

    // called on popping
    void (*on_popping) (pcintr_coroutine_t co,
            struct pcintr_stack_frame *frame);

    // called to rerun
    void (*rerun) (pcintr_coroutine_t co,
            struct pcintr_stack_frame *frame);

    // called after executed
    void (*select_child) (pcintr_coroutine_t co,
            struct pcintr_stack_frame *frame);
};

enum pcintr_stack_frame_next_step {
    NEXT_STEP_AFTER_PUSHED = 0,
    NEXT_STEP_ON_POPPING,
    NEXT_STEP_RERUN,
    NEXT_STEP_SELECT_CHILD,
};

typedef void (*preemptor_f) (pcintr_coroutine_t co,
            struct pcintr_stack_frame *frame);

struct pcintr_stack_frame {
    // pointers to sibling frames.
    struct list_head node;

    // the current scope.
    pcvdom_element_t scope;

    // the current execution position.
    pcvdom_element_t pos;

    // the symbolized variables
    purc_variant_t symbol_vars[PURC_SYMBOL_VAR_MAX];

    // all attribute variants are managed by a map (attribute name -> variant).
    purc_variant_t attr_vars;

    // the evaluated content variant
    purc_variant_t ctnt_var;

    // all intermediate variants are managed by an array.
    purc_variant_t mid_vars;

    struct pcintr_element_ops ops;

    // context for current action
    void *ctxt;
    enum pcintr_stack_frame_next_step next_step;
    void (*ctxt_destroy)(void *);

    preemptor_f        preemptor;
};


struct pcintr_dynamic_args {
    const char                    *name;
    purc_dvariant_method           getter;
    purc_dvariant_method           setter;
};

enum pcintr_observer_type {
    PCINTR_OBSERVER_TYPE_COMMON,
    PCINTR_OBSERVER_TYPE_SPECIAL,
    PCINTR_OBSERVER_TYPE_NATIVE,
};

struct pcintr_observer {
    enum pcintr_observer_type type;

    // the observed variant.
    purc_variant_t observed;

    // the type of the message observed (cloned from the `for` attribute)
    char* msg_type;

    // the sub type of the message observed (cloned from the `for` attribute; nullable).
    char* sub_type;

    // the `observe` element who creates this observer.
    pcvdom_element_t obs_ele;

    // the arraylist containing this struct pointer
    struct pcutils_arrlist* list;
};

struct pcinst;

typedef void* pcintr_timer_t;
typedef void (*pcintr_timer_fire_func)(const char* id, void* ctxt);

PCA_EXTERN_C_BEGIN

void pcintr_stack_init_once(void) WTF_INTERNAL;
void pcintr_stack_init_instance(struct pcinst* inst) WTF_INTERNAL;
void pcintr_stack_cleanup_instance(struct pcinst* inst) WTF_INTERNAL;
pcintr_stack_t purc_get_stack (void);
struct pcintr_stack_frame*
pcintr_stack_get_bottom_frame(pcintr_stack_t stack);
struct pcintr_stack_frame*
pcintr_stack_frame_get_parent(struct pcintr_stack_frame *frame);
void
pcintr_pop_stack_frame(pcintr_stack_t stack);
struct pcintr_stack_frame*
pcintr_push_stack_frame(pcintr_stack_t stack);

purc_variant_t
pcintr_make_object_of_dynamic_variants(size_t nr_args,
    struct pcintr_dynamic_args *args);

bool
pcintr_bind_scope_variable(pcvdom_element_t elem, const char* name,
        purc_variant_t variant);

bool
pcintr_unbind_scope_variable(pcvdom_element_t elem, const char* name);

purc_variant_t
pcintr_get_scope_variable(pcvdom_element_t elem, const char* name);


purc_variant_t
pcintr_find_named_var(pcintr_stack_t stack, const char* name);

purc_variant_t
pcintr_get_symbolized_var (pcintr_stack_t stack, unsigned int number,
        char symbol);

purc_variant_t
pcintr_get_numbered_var (pcintr_stack_t stack, unsigned int number);

pcintr_timer_t
pcintr_timer_create(const char* id, void* ctxt, pcintr_timer_fire_func func);

void
pcintr_timer_set_interval(pcintr_timer_t timer, uint32_t interval);

uint32_t
pcintr_timer_get_interval(pcintr_timer_t timer);

void
pcintr_timer_start(pcintr_timer_t timer);

void
pcintr_timer_start_oneshot(pcintr_timer_t timer);

void
pcintr_timer_stop(pcintr_timer_t timer);

void
pcintr_timer_destroy(pcintr_timer_t timer);

struct pcintr_observer*
pcintr_register_observer(enum pcintr_observer_type type, purc_variant_t observed,
        purc_variant_t for_value, pcvdom_element_t ele);

bool
pcintr_revoke_observer(struct pcintr_observer* observer);


PCA_EXTERN_C_END

#endif  /* PURC_PRIVATE_INTERPRETER_H */
<|MERGE_RESOLUTION|>--- conflicted
+++ resolved
@@ -70,20 +70,11 @@
     int                         waits;  /* FIXME: nr of registered events */
 };
 
-<<<<<<< HEAD
-//struct pcintr_dvobj_hvml {        // add for $HVML
-//    char                *url;
-//    unsigned long int   maxIterationCount;
-//    unsigned long int   maxRecursionDepth;
-//    double              timeout;
-//};
-=======
 enum pcintr_stack_stage {
     STACK_STAGE_FIRST_ROUND,
     STACK_STAGE_EVENT_LOOP,
     STACK_STAGE_TERMINATING,
 };
->>>>>>> 9094c843
 
 struct pcintr_stack {
     struct list_head frames;
@@ -123,9 +114,6 @@
     struct pcutils_arrlist* common_observer_list;
     struct pcutils_arrlist* special_observer_list;
     struct pcutils_arrlist* native_observer_list;
-
-    // for dynamic variant, such as DOC, T, HVML, TIMER, REQUEST
-//    struct pcintr_dvobj_hvml dvobj_hvml;
 };
 
 enum purc_symbol_var {
