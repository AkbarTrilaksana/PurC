--- conflicted
+++ resolved
@@ -194,25 +194,6 @@
         case PURC_VARIANT_TYPE_EXCEPTION:
         case PURC_VARIANT_TYPE_ATOMSTRING:
         case PURC_VARIANT_TYPE_STRING:
-<<<<<<< HEAD
-        case PURC_VARIANT_TYPE_BSEQUENCE:
-            if (type == PURC_VARIANT_TYPE_STRING) {
-                total = purc_variant_string_size (argv[0]);
-                buffer = malloc (total);
-            }
-            else if (type == PURC_VARIANT_TYPE_BSEQUENCE) {
-                total = purc_variant_bsequence_length (argv[0]);
-                buffer = malloc (total * 2 + 1);
-            }
-            else if (type == PURC_VARIANT_TYPE_ATOMSTRING) {
-                total = strlen (purc_variant_get_atom_string_const (argv[0])) + 1;
-                buffer = malloc (total);
-            }
-            else {
-                total = strlen (
-                        purc_variant_get_exception_string_const (argv[0])) + 1;
-                buffer = malloc (total);
-=======
         {
             const char *str = purc_variant_get_string_const_ex(argv[0], &n);
             assert(str);
@@ -224,7 +205,6 @@
                     goto fatal;
                 }
                 memcpy(buff, str, n);
->>>>>>> a8c37b6f
             }
             else
                 str_static = "";
