--- conflicted
+++ resolved
@@ -330,11 +330,7 @@
         }
         else {
             PC_WARN("Got an event (%s) but not event handler set.\n",
-<<<<<<< HEAD
-                    purc_variant_get_string_const(msg->event));
-=======
                     purc_variant_get_string_const(msg->eventName));
->>>>>>> b27e6a82
         }
         break;
 
