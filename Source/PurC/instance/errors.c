/*
 * @file errors.c
 * @author Vincent Wei (https://github.com/VincentWei)
 * @date 2021/07/02
 * @brief The get/set error code of PurC.
 *
 * Copyright (C) 2021 FMSoft <https://www.fmsoft.cn>
 *
 * This file is a part of PurC (short for Purring Cat), an HVML interpreter.
 * 
 * This program is free software: you can redistribute it and/or modify
 * it under the terms of the GNU Lesser General Public License as published by
 * the Free Software Foundation, either version 3 of the License, or
 * (at your option) any later version.
 *
 * This program is distributed in the hope that it will be useful,
 * but WITHOUT ANY WARRANTY; without even the implied warranty of
 * MERCHANTABILITY or FITNESS FOR A PARTICULAR PURPOSE.  See the
 * GNU Lesser General Public License for more details.
 *
 * You should have received a copy of the GNU Lesser General Public License
 * along with this program.  If not, see <https://www.gnu.org/licenses/>.
 */

#define _GNU_SOURCE

#include "purc-errors.h"

#include "private/errors.h"
#include "private/instance.h"

#include "private/interpreter.h" // FIXME:

#include <stdarg.h>

#if OS(LINUX)                      /* { */
#include <execinfo.h>
#include <link.h>
#include <regex.h>
#endif                             /* } */

#define TO_DEBUG 1

static const struct err_msg_info* get_error_info(int errcode);

static int _noinst_errcode;

int purc_get_last_error(void)
{
    const struct pcinst* inst = pcinst_current();
    if (inst) {
        return inst->errcode;
    }

    return _noinst_errcode;
}

purc_variant_t purc_get_last_error_ex(void)
{
    const struct pcinst* inst = pcinst_current();
    if (inst) {
        return inst->err_exinfo;
    }

    return PURC_VARIANT_INVALID;
}

int purc_set_error_exinfo_with_debug(int errcode, purc_variant_t exinfo,
        const char *file, int lineno, const char *func)
{
    if (errcode) {
        D("%s[%d]:%s(): %d", basename((char*)file), lineno, func, errcode);
<<<<<<< HEAD
        if (exinfo != PURC_VARIANT_INVALID)
            PRINT_VARIANT(exinfo);
=======
        if (TO_DEBUG) {
            if (exinfo != PURC_VARIANT_INVALID)
                PRINT_VARIANT(exinfo);
        }
>>>>>>> 8e3ed5ef
    }

    struct pcinst* inst = pcinst_current();
    if (inst == NULL) {
        _noinst_errcode = errcode;
        return PURC_ERROR_NO_INSTANCE;
    }

    inst->errcode = errcode;
    PURC_VARIANT_SAFE_CLEAR(inst->err_exinfo);
    inst->err_exinfo = exinfo;
    inst->file       = file;
    inst->lineno     = lineno;
    inst->func       = func;

#if OS(LINUX)                      /* { */
    inst->nr_stacks = backtrace(inst->c_stacks, PCA_TABLESIZE(inst->c_stacks));
#endif                             /* } */

    // set the exception info into stack
    pcintr_stack_t stack = purc_get_stack();
    if (stack) {
        const struct err_msg_info* info = get_error_info(errcode);
        if (info == NULL ||
                ((info->flags & PURC_EXCEPT_FLAGS_REQUIRED) && !exinfo)) {
            D("%s[%d]:%s(): %d", basename((char*)file), lineno, func, errcode);
            return PURC_ERROR_INVALID_VALUE;
        }
        stack->error_except = info->except_atom;
        PURC_VARIANT_SAFE_CLEAR(stack->err_except_info);
        stack->err_except_info = exinfo;
        if (exinfo != PURC_VARIANT_INVALID) {
            purc_variant_ref(exinfo);
        }
        stack->file = file;
        stack->lineno = lineno;
        stack->func = func;
        stack->except = errcode ? 1 : 0; // FIXME: when to set stack->error???
    }

    return PURC_ERROR_OK;
}

int
purc_set_error_with_info_debug(int err_code,
        const char *file, int lineno, const char *func,
        const char *fmt, ...)
{
    char buf[1024];

    va_list ap;
    va_start(ap, fmt);
    int r = vsnprintf(buf, sizeof(buf), fmt, ap);
    // TODO: remove below 2 lines
    PC_ASSERT(r >= 0);
    PC_ASSERT((size_t)r < sizeof(buf));
    (void)r;
    va_end(ap);

    purc_variant_t v;
    // FIXME: set-error-recursive
    v = purc_variant_make_string(buf, true);
    PC_ASSERT(v != PURC_VARIANT_INVALID);

    r = purc_set_error_exinfo_with_debug(err_code, v,
            file, lineno, func);

    return r;
}

static LIST_HEAD(_err_msg_seg_list);

/* Error Messages */
#define UNKNOWN_ERR_CODE    "Unknown Error Code"

const struct err_msg_info* get_error_info(int errcode)
{
    struct list_head *p;

    list_for_each(p, &_err_msg_seg_list) {
        struct err_msg_seg *seg = container_of (p, struct err_msg_seg, list);
        if (errcode >= seg->first_errcode && errcode <= seg->last_errcode) {
            return &seg->info[errcode - seg->first_errcode];
        }
    }

    return NULL;
}


const char* purc_get_error_message(int errcode)
{
    const struct err_msg_info* info = get_error_info(errcode);
    return info ? info->msg : UNKNOWN_ERR_CODE;
}

purc_atom_t purc_get_error_exception(int errcode)
{
    const struct err_msg_info* info = get_error_info(errcode);
    return info ? info->except_atom : 0;
}

void pcinst_register_error_message_segment(struct err_msg_seg* seg)
{
    list_add(&seg->list, &_err_msg_seg_list);
    if (seg->info == NULL) {
        return;
    }

    int count = seg->last_errcode - seg->first_errcode + 1;
    for (int i = 0; i < count; i++) {
        seg->info[i].except_atom = purc_get_except_atom_by_id(
                seg->info[i].except_id);
    }
}

#if OS(LINUX)                      /* { */
static void
dump_stack_by_cmd(int *level, const char *cmd)
{
    char *func = NULL;
    size_t func_len = 0;
    char *file_lineno = NULL;
    size_t file_lineno_len = 0;

    FILE *in = popen(cmd, "r");
    PC_ASSERT(in);
    while (!feof(in)) {
        ssize_t r = 0;
        r = getline(&func, &func_len, in);
        if (r == -1)
            break;

        PC_ASSERT(r > 0);
        func[r-1] = '\0';

        r = getline(&file_lineno, &file_lineno_len, in);
        PC_ASSERT(r > 0);
        file_lineno[r-1] = '\0';

        fprintf(stderr, "%02d: %s (%s)\n", *level, func, file_lineno);
        *level = *level + 1;
    }

    pclose(in);
    free(file_lineno);
    free(func);
}

static void
dump_stacks_ex(char **stacks, regex_t *regex)
{
    char cmd[4096];

    struct pcinst* inst = pcinst_current();
    PC_ASSERT(inst);

    PC_ASSERT(inst->nr_stacks > 0);

    char *p = cmd;
    size_t len = sizeof(cmd);
    int n = snprintf(p, len, "addr2line -Cfsi");
    PC_ASSERT(n>0 && (size_t)n<len);
    p += n;
    len -= n;

    char prev_so[sizeof(inst->so)];
    prev_so[0] = '\0';

    int level = 0;
    int added = 0;

    for (int i=0; i<inst->nr_stacks; ++i) {
        regmatch_t matches[20] = {};
        int r = regexec(regex, stacks[i], PCA_TABLESIZE(matches), matches, 0);
        PC_ASSERT(r != REG_NOMATCH);
        int n;
        n = snprintf(inst->so, sizeof(inst->so), "%.*s",
                matches[1].rm_eo - matches[1].rm_so,
                stacks[i] + matches[1].rm_so);
        if (n<0 || (size_t)n>=sizeof(inst->so))
            break;
        n = snprintf(inst->addr1, sizeof(inst->addr1), "%.*s",
                matches[2].rm_eo - matches[2].rm_so,
                stacks[i] + matches[2].rm_so);
        if (n<0 || (size_t)n>=sizeof(inst->addr1))
            break;
        n = snprintf(inst->addr2, sizeof(inst->addr2), "%.*s",
                matches[3].rm_eo - matches[3].rm_so,
                stacks[i] + matches[3].rm_so);
        if (n<0 || (size_t)n>=sizeof(inst->addr2))
            break;

        void *paddr2 = (void*)strtoll(inst->addr2, NULL, 0);
        Dl_info info = {};
        r = dladdr(paddr2, &info);
        if (r <= 0)
            break;

        if (strcmp(prev_so, inst->so) == 0) {
            n = snprintf(p, len,
                    " 0x%zx",
                    (char*)paddr2 - (char*)info.dli_fbase);
            if (n<0 || (size_t)n>=len) {
                *p = '\0';
                n = 0;
                break;
            }
            added = 1;
        }
        else {
            if (added)
                dump_stack_by_cmd(&level, cmd);
            cmd[0] = '\0';
            added = 0;
            p = cmd;
            len = sizeof(cmd);
            n = snprintf(p, len, "addr2line -Cfsi");
            if (n<0 || (size_t)n>=len) {
                *p = '\0';
                n = 0;
                break;
            }
            p += n;
            len -= n;

            n = snprintf(p, len,
                    " -e '%s' '0x%zx'",
                    inst->so, (char*)paddr2 - (char*)info.dli_fbase);
            if (n<0 || (size_t)n>=len) {
                *p = '\0';
                n = 0;
                break;
            }
            added = 1;
        }
        p += n;
        len -= n;

        n = snprintf(prev_so, sizeof(prev_so), "%s", inst->so);
        if (n<0 || (size_t)n>=sizeof(prev_so))
            break;
    }

    if (added)
        dump_stack_by_cmd(&level, cmd);
}
#endif                             /* } */

void pcinst_dump_stack(void)
{
#if OS(LINUX)                      /* { */
    struct pcinst* inst = pcinst_current();
    PC_ASSERT(inst);

    PC_ASSERT(inst->nr_stacks > 0);

    regex_t regex;
    const char *pattern = "([^(]+)\\(([^(]+)\\) \\[([^]]+)\\]";

    int r = regcomp(&regex, pattern, REG_EXTENDED);
    if (r) {
        char buf[1024];
        regerror(r, &regex, buf, sizeof(buf));
        fprintf(stderr, "regcomp failed: [%s]\n", buf);
        regfree(&regex);
        return;
    }

    PC_ASSERT(r == 0);
    char **stacks = backtrace_symbols(inst->c_stacks, inst->nr_stacks);
    if (stacks)
        dump_stacks_ex(stacks, &regex);

    regfree(&regex);

    free(stacks);
#endif                             /* } */
}
<|MERGE_RESOLUTION|>--- conflicted
+++ resolved
@@ -39,7 +39,7 @@
 #include <regex.h>
 #endif                             /* } */
 
-#define TO_DEBUG 1
+#define TO_DEBUG 0
 
 static const struct err_msg_info* get_error_info(int errcode);
 
@@ -70,15 +70,10 @@
 {
     if (errcode) {
         D("%s[%d]:%s(): %d", basename((char*)file), lineno, func, errcode);
-<<<<<<< HEAD
-        if (exinfo != PURC_VARIANT_INVALID)
-            PRINT_VARIANT(exinfo);
-=======
         if (TO_DEBUG) {
             if (exinfo != PURC_VARIANT_INVALID)
                 PRINT_VARIANT(exinfo);
         }
->>>>>>> 8e3ed5ef
     }
 
     struct pcinst* inst = pcinst_current();
