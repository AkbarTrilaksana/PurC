--- conflicted
+++ resolved
@@ -241,13 +241,10 @@
     pchtml_init_instance(curr_inst);
     pcedom_init_instance(curr_inst);
     pcexecutor_init_instance(curr_inst);
-<<<<<<< HEAD
     pcintr_stack_init_instance(curr_inst);
-=======
 
     /* TODO: connnect to renderer */
     UNUSED_PARAM(extra_info);
->>>>>>> 462b0a69
     return PURC_ERROR_OK;
 
 failed:
