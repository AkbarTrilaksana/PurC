/*
 * @file instance.c
 * @author Vincent Wei (https://github.com/VincentWei)
 * @date 2021/07/02
 * @brief The instance of PurC.
 *
 * Copyright (C) 2021 FMSoft <https://www.fmsoft.cn>
 *
 * This file is a part of PurC (short for Purring Cat), an HVML interpreter.
 * 
 * This program is free software: you can redistribute it and/or modify
 * it under the terms of the GNU Lesser General Public License as published by
 * the Free Software Foundation, either version 3 of the License, or
 * (at your option) any later version.
 *
 * This program is distributed in the hope that it will be useful,
 * but WITHOUT ANY WARRANTY; without even the implied warranty of
 * MERCHANTABILITY or FITNESS FOR A PARTICULAR PURPOSE.  See the
 * GNU Lesser General Public License for more details.
 *
 * You should have received a copy of the GNU Lesser General Public License
 * along with this program.  If not, see <https://www.gnu.org/licenses/>.
 */

#include "purc.h"

#include "config.h"

#include "private/instance.h"
#include "private/errors.h"
#include "private/tls.h"
#include "private/utils.h"
#include "private/rwstream.h"

#include <stdlib.h>
#include <string.h>

static const char* generic_err_msgs[] = {
    /* PURC_ERROR_OK (0) */
    "Ok",
    /* PURC_ERROR_BAD_SYSTEM_CALL (1) */
    "Bad system call",
    /* PURC_ERROR_BAD_STDC_CALL (2) */
    "Bad STDC call",
    /* PURC_ERROR_OUT_OF_MEMORY (3) */
    "Out of memory",
    /* PURC_ERROR_INVALID_VALUE (4) */
    "Invalid value",
    /* PURC_ERROR_DUPLICATED (5) */
    "Duplicated",
    /* PURC_ERROR_NOT_IMPLEMENTED (6) */
    "Not implemented",
    /* PURC_ERROR_NO_INSTANCE (7) */
    "No instance",
};

static struct err_msg_seg _generic_err_msgs_seg = {
    { NULL, NULL },
    PURC_ERROR_OK, PURC_ERROR_OK + PCA_TABLESIZE(generic_err_msgs) - 1,
    generic_err_msgs
};

static void init_modules(void)
{
    pcinst_register_error_message_segment(&_generic_err_msgs_seg);

    // TODO: init other modules here.
<<<<<<< HEAD
    pcutils_init_atom();
=======
    pcrwstream_init();
>>>>>>> c265092d
}

#if USE(PTHREADS)
#include <pthread.h>

static pthread_once_t once = PTHREAD_ONCE_INIT;
static inline void init_once(void)
{
    pthread_once(&once, init_modules);
}

#else

static inline void init_once(void)
{
    static bool inited = false;
    if (inited)
        return;

    init_modules();
    inited = true;
}

#endif /* not USE_PTHREADS */

PURC_DEFINE_THREAD_LOCAL(struct pcinst, inst);

struct pcinst* pcinst_current(void)
{
    struct pcinst* curr_inst;
    curr_inst = PURC_GET_THREAD_LOCAL(inst);

    if (curr_inst == NULL || curr_inst->app_name == NULL) {
        return NULL;
    }

    return curr_inst;
}

static void cleanup_instance (struct pcinst *curr_inst)
{
    if (curr_inst->app_name) {
        free (curr_inst->app_name);
        curr_inst->app_name = NULL;
    }

    if (curr_inst->runner_name) {
        free (curr_inst->runner_name);
        curr_inst->runner_name = NULL;
    }
}

int purc_init(const char* app_name, const char* runner_name,
        const purc_instance_extra_info* extra_info)
{
    struct pcinst* curr_inst;

    UNUSED_PARAM(app_name);
    UNUSED_PARAM(runner_name);
    UNUSED_PARAM(extra_info);

    init_once();

    curr_inst = PURC_GET_THREAD_LOCAL(inst);
    if (curr_inst == NULL)
        return PURC_ERROR_OUT_OF_MEMORY;

    if (curr_inst->app_name)
        return PURC_ERROR_DUPLICATED;

    curr_inst->errcode = PURC_ERROR_OK;
    if (app_name)
        curr_inst->app_name = strdup(app_name);
    else {
        char cmdline[128];
        size_t len;
        len = pcutils_get_cmdline_arg (0, cmdline, sizeof(cmdline));
        if (len > 0)
            curr_inst->app_name = strdup(cmdline);
        else
            curr_inst->app_name = strdup("unknown");
    }

    if (runner_name)
        curr_inst->runner_name = strdup(runner_name);
    else
        curr_inst->runner_name = strdup("unknown");

    if (curr_inst->app_name == NULL || curr_inst->runner_name == NULL)
        goto failed;

    // TODO: init other fields
    return PURC_ERROR_OK;

failed:
    cleanup_instance(curr_inst);

    return PURC_ERROR_OUT_OF_MEMORY;
}

bool purc_cleanup(void)
{
    struct pcinst* curr_inst;

    curr_inst = PURC_GET_THREAD_LOCAL(inst);
    if (curr_inst == NULL || curr_inst->app_name == NULL)
        return false;

    cleanup_instance(curr_inst);
    return true;
}
<|MERGE_RESOLUTION|>--- conflicted
+++ resolved
@@ -65,11 +65,8 @@
     pcinst_register_error_message_segment(&_generic_err_msgs_seg);
 
     // TODO: init other modules here.
-<<<<<<< HEAD
     pcutils_init_atom();
-=======
     pcrwstream_init();
->>>>>>> c265092d
 }
 
 #if USE(PTHREADS)
