#include "purc.h"

#include "private/utils.h"

#include "private/ejson.h"
#include "purc-rwstream.h"

#include <stdio.h>
#include <errno.h>
#include <gtest/gtest.h>

#include <sys/types.h>
#include <sys/stat.h>
#include <fcntl.h>
#include <math.h>


TEST(ejson, create_reset_destroy)
{
    struct pcejson* parser = pcejson_create(10, 1);
    ASSERT_NE(parser, nullptr);
    ASSERT_EQ(parser->state, EJSON_INIT_STATE);
    ASSERT_EQ(parser->max_depth, 10);
    ASSERT_EQ(parser->flags, 1);

    parser->state = EJSON_FINISHED_STATE;
    ASSERT_NE(parser->state, EJSON_INIT_STATE);
    ASSERT_EQ(parser->state, EJSON_FINISHED_STATE);

    pcejson_reset(parser, 20, 2);
    ASSERT_EQ(parser->state, EJSON_INIT_STATE);
    ASSERT_EQ(parser->max_depth, 20);
    ASSERT_EQ(parser->flags, 2);

    pcejson_destroy(parser);
}

TEST(ejson_token, create_destroy)
{
    struct pcejson_token* token = pcejson_token_new(EJSON_TOKEN_START_OBJECT, 
            NULL, 0);
    ASSERT_NE(token, nullptr);
    ASSERT_EQ(token->type, EJSON_TOKEN_START_OBJECT);
    ASSERT_EQ(token->sz_ptr[0], 0);
    ASSERT_EQ(token->sz_ptr[1], 0);

    pcejson_token_destroy(token);
}

TEST(ejson_token, next_token)
{
    char json[] = "{ \"key\" : \"value\" }";

    purc_rwstream_t rws = purc_rwstream_new_from_mem(json, strlen(json));
    struct pcejson* parser = pcejson_create(10, 1);

    struct pcejson_token* token = pcejson_next_token(parser, rws);
    ASSERT_NE(token, nullptr);
    ASSERT_EQ(token->type, EJSON_TOKEN_START_OBJECT);

    pcejson_token_destroy(token);
    pcejson_destroy(parser);
    purc_rwstream_destroy(rws);
}

TEST(ejson_stack, new_destory)
{
    pcutils_stack* stack = pcutils_stack_new(10);
    ASSERT_NE(stack, nullptr);
    ASSERT_EQ(stack->capacity, 32);
    ASSERT_EQ(stack->last, -1);

    pcutils_stack_destroy(stack);
}

TEST(ejson_stack, push_pop)
{
    pcutils_stack* stack = pcutils_stack_new(10);
    ASSERT_NE(stack, nullptr);
    ASSERT_EQ(stack->capacity, 32);
    ASSERT_EQ(stack->last, -1);

    bool empty = pcutils_stack_is_empty(stack);
    ASSERT_EQ(empty, true);

    pcutils_stack_push(stack, 1);
    ASSERT_EQ(stack->last, 0);
    ASSERT_EQ(1, pcutils_stack_size(stack));

    uint8_t v = pcutils_stack_top(stack);
    ASSERT_EQ(v, 1);

    pcutils_stack_pop(stack);
    ASSERT_EQ(stack->last, -1);
    ASSERT_EQ(0, pcutils_stack_size(stack));

    pcutils_stack_push(stack, 1);
    pcutils_stack_push(stack, 2);
    pcutils_stack_push(stack, 3);
    pcutils_stack_push(stack, 4);
    pcutils_stack_push(stack, 5);
    pcutils_stack_push(stack, 6);
    pcutils_stack_push(stack, 7);
    pcutils_stack_push(stack, 8);
    pcutils_stack_push(stack, 9);
    pcutils_stack_push(stack, 10);
    pcutils_stack_push(stack, 11);
    pcutils_stack_push(stack, 12);
    pcutils_stack_push(stack, 13);
    pcutils_stack_push(stack, 14);
    pcutils_stack_push(stack, 15);
    pcutils_stack_push(stack, 16);
    pcutils_stack_push(stack, 17);
    pcutils_stack_push(stack, 18);
    pcutils_stack_push(stack, 19);
    pcutils_stack_push(stack, 20);
    pcutils_stack_push(stack, 21);
    pcutils_stack_push(stack, 22);
    pcutils_stack_push(stack, 23);
    pcutils_stack_push(stack, 24);
    pcutils_stack_push(stack, 25);
    pcutils_stack_push(stack, 26);
    pcutils_stack_push(stack, 27);
    pcutils_stack_push(stack, 28);
    pcutils_stack_push(stack, 29);
    pcutils_stack_push(stack, 30);
    pcutils_stack_push(stack, 31);
    pcutils_stack_push(stack, 32);
    pcutils_stack_push(stack, 33);
    ASSERT_EQ(stack->last, 32);
    ASSERT_GT(stack->capacity, 32);
    ASSERT_EQ(33, pcutils_stack_size(stack));

    pcutils_stack_push(stack, 34);
    ASSERT_EQ(stack->last, 33);
    ASSERT_GT(stack->capacity, 32);
    ASSERT_EQ(34, pcutils_stack_size(stack));

    pcutils_stack_pop(stack);
    ASSERT_EQ(stack->last, 32);
    ASSERT_EQ(33, pcutils_stack_size(stack));

    v = pcutils_stack_top(stack);
    ASSERT_EQ(v, 33);

    pcutils_stack_pop(stack);
    pcutils_stack_pop(stack);
    pcutils_stack_pop(stack);
    pcutils_stack_pop(stack);
    pcutils_stack_pop(stack);
    ASSERT_EQ(stack->last, 27);
    ASSERT_EQ(28, pcutils_stack_size(stack));

    v = pcutils_stack_top(stack);
    ASSERT_EQ(v, 28);

    pcutils_stack_destroy(stack);
}

TEST(ejson_token, parse_unquoted_key_AND_single_quoted_value)
{
    char json[] = "{ key : \'value\' }";

    purc_rwstream_t rws = purc_rwstream_new_from_mem(json, strlen(json));
    struct pcejson* parser = pcejson_create(10, 1);

    struct pcejson_token* token = pcejson_next_token(parser, rws);
    ASSERT_NE(token, nullptr);
    ASSERT_EQ(token->type, EJSON_TOKEN_START_OBJECT);
    ASSERT_STREQ((char*)token->sz_ptr[1], nullptr);
    pcejson_token_destroy(token);

    token = pcejson_next_token(parser, rws);
    ASSERT_NE(token, nullptr);
    ASSERT_EQ(token->type, EJSON_TOKEN_KEY);
    ASSERT_STREQ((char*)token->sz_ptr[1], "key");
    pcejson_token_destroy(token);

    token = pcejson_next_token(parser, rws);
    ASSERT_NE(token, nullptr);
    ASSERT_EQ(token->type, EJSON_TOKEN_STRING);
    ASSERT_STREQ((char*)token->sz_ptr[1], "value");
    pcejson_token_destroy(token);

    token = pcejson_next_token(parser, rws);
    ASSERT_NE(token, nullptr);
    ASSERT_EQ(token->type, EJSON_TOKEN_END_OBJECT);
    ASSERT_STREQ((char*)token->sz_ptr[1], nullptr);
    pcejson_token_destroy(token);

    token = pcejson_next_token(parser, rws);
    ASSERT_EQ(token, nullptr);

    pcejson_token_destroy(token);
    pcejson_destroy(parser);
    purc_rwstream_destroy(rws);
}

TEST(ejson_token, parse_unquoted_key_AND_double_quoted_value)
{
    char json[] = "{ key : \"value\" }";

    purc_rwstream_t rws = purc_rwstream_new_from_mem(json, strlen(json));
    struct pcejson* parser = pcejson_create(10, 1);

    struct pcejson_token* token = pcejson_next_token(parser, rws);
    ASSERT_NE(token, nullptr);
    ASSERT_EQ(token->type, EJSON_TOKEN_START_OBJECT);
    ASSERT_STREQ((char*)token->sz_ptr[1], nullptr);
    pcejson_token_destroy(token);

    token = pcejson_next_token(parser, rws);
    ASSERT_NE(token, nullptr);
    ASSERT_EQ(token->type, EJSON_TOKEN_KEY);
    ASSERT_STREQ((char*)token->sz_ptr[1], "key");
    pcejson_token_destroy(token);

    token = pcejson_next_token(parser, rws);
    ASSERT_NE(token, nullptr);
    ASSERT_EQ(token->type, EJSON_TOKEN_STRING);
    ASSERT_STREQ((char*)token->sz_ptr[1], "value");
    pcejson_token_destroy(token);

    token = pcejson_next_token(parser, rws);
    ASSERT_NE(token, nullptr);
    ASSERT_EQ(token->type, EJSON_TOKEN_END_OBJECT);
    ASSERT_STREQ((char*)token->sz_ptr[1], nullptr);
    pcejson_token_destroy(token);

    token = pcejson_next_token(parser, rws);
    ASSERT_EQ(token, nullptr);

    pcejson_token_destroy(token);
    pcejson_destroy(parser);
    purc_rwstream_destroy(rws);
}

TEST(ejson_token, parse_double_quoted_key_AND_single_quoted_value)
{
    char json[] = "{ \"key\" : 'value' }";

    purc_rwstream_t rws = purc_rwstream_new_from_mem(json, strlen(json));
    struct pcejson* parser = pcejson_create(10, 1);

    struct pcejson_token* token = pcejson_next_token(parser, rws);
    ASSERT_NE(token, nullptr);
    ASSERT_EQ(token->type, EJSON_TOKEN_START_OBJECT);
    ASSERT_STREQ((char*)token->sz_ptr[1], nullptr);
    pcejson_token_destroy(token);

    token = pcejson_next_token(parser, rws);
    ASSERT_NE(token, nullptr);
    ASSERT_EQ(token->type, EJSON_TOKEN_KEY);
    ASSERT_STREQ((char*)token->sz_ptr[1], "key");
    pcejson_token_destroy(token);

    token = pcejson_next_token(parser, rws);
    ASSERT_NE(token, nullptr);
    ASSERT_EQ(token->type, EJSON_TOKEN_STRING);
    ASSERT_STREQ((char*)token->sz_ptr[1], "value");
    pcejson_token_destroy(token);

    token = pcejson_next_token(parser, rws);
    ASSERT_NE(token, nullptr);
    ASSERT_EQ(token->type, EJSON_TOKEN_END_OBJECT);
    ASSERT_STREQ((char*)token->sz_ptr[1], nullptr);
    pcejson_token_destroy(token);

    token = pcejson_next_token(parser, rws);
    ASSERT_EQ(token, nullptr);

    pcejson_token_destroy(token);
    pcejson_destroy(parser);
    purc_rwstream_destroy(rws);
}

TEST(ejson_token, parse_double_quoted_key_AND_double_quoted_value)
{
    char json[] = "{ \"key\" : \"value\" }";

    purc_rwstream_t rws = purc_rwstream_new_from_mem(json, strlen(json));
    struct pcejson* parser = pcejson_create(10, 1);

    struct pcejson_token* token = pcejson_next_token(parser, rws);
    ASSERT_NE(token, nullptr);
    ASSERT_EQ(token->type, EJSON_TOKEN_START_OBJECT);
    ASSERT_STREQ((char*)token->sz_ptr[1], nullptr);
    pcejson_token_destroy(token);

    token = pcejson_next_token(parser, rws);
    ASSERT_NE(token, nullptr);
    ASSERT_EQ(token->type, EJSON_TOKEN_KEY);
    ASSERT_STREQ((char*)token->sz_ptr[1], "key");
    pcejson_token_destroy(token);

    token = pcejson_next_token(parser, rws);
    ASSERT_NE(token, nullptr);
    ASSERT_EQ(token->type, EJSON_TOKEN_STRING);
    ASSERT_STREQ((char*)token->sz_ptr[1], "value");
    pcejson_token_destroy(token);

    token = pcejson_next_token(parser, rws);
    ASSERT_NE(token, nullptr);
    ASSERT_EQ(token->type, EJSON_TOKEN_END_OBJECT);
    ASSERT_STREQ((char*)token->sz_ptr[1], nullptr);
    pcejson_token_destroy(token);

    token = pcejson_next_token(parser, rws);
    ASSERT_EQ(token, nullptr);

    pcejson_token_destroy(token);
    pcejson_destroy(parser);
    purc_rwstream_destroy(rws);
}

TEST(ejson_token, parse_single_quoted_key_AND_single_quoted_value)
{
    char json[] = "{ 'key' : 'value' }";

    purc_rwstream_t rws = purc_rwstream_new_from_mem(json, strlen(json));
    struct pcejson* parser = pcejson_create(10, 1);

    struct pcejson_token* token = pcejson_next_token(parser, rws);
    ASSERT_NE(token, nullptr);
    ASSERT_EQ(token->type, EJSON_TOKEN_START_OBJECT);
    ASSERT_STREQ((char*)token->sz_ptr[1], nullptr);
    pcejson_token_destroy(token);

    token = pcejson_next_token(parser, rws);
    ASSERT_NE(token, nullptr);
    ASSERT_EQ(token->type, EJSON_TOKEN_KEY);
    ASSERT_STREQ((char*)token->sz_ptr[1], "key");
    pcejson_token_destroy(token);

    token = pcejson_next_token(parser, rws);
    ASSERT_NE(token, nullptr);
    ASSERT_EQ(token->type, EJSON_TOKEN_STRING);
    ASSERT_STREQ((char*)token->sz_ptr[1], "value");
    pcejson_token_destroy(token);

    token = pcejson_next_token(parser, rws);
    ASSERT_NE(token, nullptr);
    ASSERT_EQ(token->type, EJSON_TOKEN_END_OBJECT);
    ASSERT_STREQ((char*)token->sz_ptr[1], nullptr);
    pcejson_token_destroy(token);

    token = pcejson_next_token(parser, rws);
    ASSERT_EQ(token, nullptr);

    pcejson_token_destroy(token);
    pcejson_destroy(parser);
    purc_rwstream_destroy(rws);
}

TEST(ejson_token, parse_single_quoted_key_AND_double_quoted_value)
{
    char json[] = "{ 'key' : \"value\" }";

    purc_rwstream_t rws = purc_rwstream_new_from_mem(json, strlen(json));
    struct pcejson* parser = pcejson_create(10, 1);

    struct pcejson_token* token = pcejson_next_token(parser, rws);
    ASSERT_NE(token, nullptr);
    ASSERT_EQ(token->type, EJSON_TOKEN_START_OBJECT);
    ASSERT_STREQ((char*)token->sz_ptr[1], nullptr);
    pcejson_token_destroy(token);

    token = pcejson_next_token(parser, rws);
    ASSERT_NE(token, nullptr);
    ASSERT_EQ(token->type, EJSON_TOKEN_KEY);
    ASSERT_STREQ((char*)token->sz_ptr[1], "key");
    pcejson_token_destroy(token);

    token = pcejson_next_token(parser, rws);
    ASSERT_NE(token, nullptr);
    ASSERT_EQ(token->type, EJSON_TOKEN_STRING);
    ASSERT_STREQ((char*)token->sz_ptr[1], "value");
    pcejson_token_destroy(token);

    token = pcejson_next_token(parser, rws);
    ASSERT_NE(token, nullptr);
    ASSERT_EQ(token->type, EJSON_TOKEN_END_OBJECT);
    ASSERT_STREQ((char*)token->sz_ptr[1], nullptr);
    pcejson_token_destroy(token);

    token = pcejson_next_token(parser, rws);
    ASSERT_EQ(token, nullptr);

    pcejson_token_destroy(token);
    pcejson_destroy(parser);
    purc_rwstream_destroy(rws);
}

TEST(ejson_token, parse_no_space_unquoted_key_with_single_quoted_value)
{
    char json[] = "{key:'value'}";

    purc_rwstream_t rws = purc_rwstream_new_from_mem(json, strlen(json));
    struct pcejson* parser = pcejson_create(10, 1);

    struct pcejson_token* token = pcejson_next_token(parser, rws);
    ASSERT_NE(token, nullptr);
    ASSERT_EQ(token->type, EJSON_TOKEN_START_OBJECT);
    ASSERT_STREQ((char*)token->sz_ptr[1], nullptr);
    pcejson_token_destroy(token);

    token = pcejson_next_token(parser, rws);
    ASSERT_NE(token, nullptr);
    ASSERT_EQ(token->type, EJSON_TOKEN_KEY);
    ASSERT_STREQ((char*)token->sz_ptr[1], "key");
    pcejson_token_destroy(token);

    token = pcejson_next_token(parser, rws);
    ASSERT_NE(token, nullptr);
    ASSERT_EQ(token->type, EJSON_TOKEN_STRING);
    ASSERT_STREQ((char*)token->sz_ptr[1], "value");
    pcejson_token_destroy(token);

    token = pcejson_next_token(parser, rws);
    ASSERT_NE(token, nullptr);
    ASSERT_EQ(token->type, EJSON_TOKEN_END_OBJECT);
    ASSERT_STREQ((char*)token->sz_ptr[1], nullptr);
    pcejson_token_destroy(token);

    token = pcejson_next_token(parser, rws);
    ASSERT_EQ(token, nullptr);

    pcejson_token_destroy(token);
    pcejson_destroy(parser);
    purc_rwstream_destroy(rws);
}

TEST(ejson_token, parse_no_space_unquoted_key_with_double_quoted_value)
{
    char json[] = "{key:\"value\"}";

    purc_rwstream_t rws = purc_rwstream_new_from_mem(json, strlen(json));
    struct pcejson* parser = pcejson_create(10, 1);

    struct pcejson_token* token = pcejson_next_token(parser, rws);
    ASSERT_NE(token, nullptr);
    ASSERT_EQ(token->type, EJSON_TOKEN_START_OBJECT);
    ASSERT_STREQ((char*)token->sz_ptr[1], nullptr);
    pcejson_token_destroy(token);

    token = pcejson_next_token(parser, rws);
    ASSERT_NE(token, nullptr);
    ASSERT_EQ(token->type, EJSON_TOKEN_KEY);
    ASSERT_STREQ((char*)token->sz_ptr[1], "key");
    pcejson_token_destroy(token);

    token = pcejson_next_token(parser, rws);
    ASSERT_NE(token, nullptr);
    ASSERT_EQ(token->type, EJSON_TOKEN_STRING);
    ASSERT_STREQ((char*)token->sz_ptr[1], "value");
    pcejson_token_destroy(token);

    token = pcejson_next_token(parser, rws);
    ASSERT_NE(token, nullptr);
    ASSERT_EQ(token->type, EJSON_TOKEN_END_OBJECT);
    ASSERT_STREQ((char*)token->sz_ptr[1], nullptr);
    pcejson_token_destroy(token);

    token = pcejson_next_token(parser, rws);
    ASSERT_EQ(token, nullptr);

    pcejson_token_destroy(token);
    pcejson_destroy(parser);
    purc_rwstream_destroy(rws);
}

TEST(ejson_token, parse_no_space_single_quoted_key_with_single_quoted_value)
{
    char json[] = "{'key':'value'}";

    purc_rwstream_t rws = purc_rwstream_new_from_mem(json, strlen(json));
    struct pcejson* parser = pcejson_create(10, 1);

    struct pcejson_token* token = pcejson_next_token(parser, rws);
    ASSERT_NE(token, nullptr);
    ASSERT_EQ(token->type, EJSON_TOKEN_START_OBJECT);
    ASSERT_STREQ((char*)token->sz_ptr[1], nullptr);
    pcejson_token_destroy(token);

    token = pcejson_next_token(parser, rws);
    ASSERT_NE(token, nullptr);
    ASSERT_EQ(token->type, EJSON_TOKEN_KEY);
    ASSERT_STREQ((char*)token->sz_ptr[1], "key");
    pcejson_token_destroy(token);

    token = pcejson_next_token(parser, rws);
    ASSERT_NE(token, nullptr);
    ASSERT_EQ(token->type, EJSON_TOKEN_STRING);
    ASSERT_STREQ((char*)token->sz_ptr[1], "value");
    pcejson_token_destroy(token);

    token = pcejson_next_token(parser, rws);
    ASSERT_NE(token, nullptr);
    ASSERT_EQ(token->type, EJSON_TOKEN_END_OBJECT);
    ASSERT_STREQ((char*)token->sz_ptr[1], nullptr);
    pcejson_token_destroy(token);

    token = pcejson_next_token(parser, rws);
    ASSERT_EQ(token, nullptr);

    pcejson_token_destroy(token);
    pcejson_destroy(parser);
    purc_rwstream_destroy(rws);
}

TEST(ejson_token, parse_no_space_single_quoted_key_with_double_quoted_value)
{
    char json[] = "{'key':\"value\"}";

    purc_rwstream_t rws = purc_rwstream_new_from_mem(json, strlen(json));
    struct pcejson* parser = pcejson_create(10, 1);

    struct pcejson_token* token = pcejson_next_token(parser, rws);
    ASSERT_NE(token, nullptr);
    ASSERT_EQ(token->type, EJSON_TOKEN_START_OBJECT);
    ASSERT_STREQ((char*)token->sz_ptr[1], nullptr);
    pcejson_token_destroy(token);

    token = pcejson_next_token(parser, rws);
    ASSERT_NE(token, nullptr);
    ASSERT_EQ(token->type, EJSON_TOKEN_KEY);
    ASSERT_STREQ((char*)token->sz_ptr[1], "key");
    pcejson_token_destroy(token);

    token = pcejson_next_token(parser, rws);
    ASSERT_NE(token, nullptr);
    ASSERT_EQ(token->type, EJSON_TOKEN_STRING);
    ASSERT_STREQ((char*)token->sz_ptr[1], "value");
    pcejson_token_destroy(token);

    token = pcejson_next_token(parser, rws);
    ASSERT_NE(token, nullptr);
    ASSERT_EQ(token->type, EJSON_TOKEN_END_OBJECT);
    ASSERT_STREQ((char*)token->sz_ptr[1], nullptr);
    pcejson_token_destroy(token);

    token = pcejson_next_token(parser, rws);
    ASSERT_EQ(token, nullptr);

    pcejson_token_destroy(token);
    pcejson_destroy(parser);
    purc_rwstream_destroy(rws);
}

TEST(ejson_token, parse_no_space_double_quoted_key_with_single_quoted_value)
{
    char json[] = "{\"key\":'value'}";

    purc_rwstream_t rws = purc_rwstream_new_from_mem(json, strlen(json));
    struct pcejson* parser = pcejson_create(10, 1);

    struct pcejson_token* token = pcejson_next_token(parser, rws);
    ASSERT_NE(token, nullptr);
    ASSERT_EQ(token->type, EJSON_TOKEN_START_OBJECT);
    ASSERT_STREQ((char*)token->sz_ptr[1], nullptr);
    pcejson_token_destroy(token);

    token = pcejson_next_token(parser, rws);
    ASSERT_NE(token, nullptr);
    ASSERT_EQ(token->type, EJSON_TOKEN_KEY);
    ASSERT_STREQ((char*)token->sz_ptr[1], "key");
    pcejson_token_destroy(token);

    token = pcejson_next_token(parser, rws);
    ASSERT_NE(token, nullptr);
    ASSERT_EQ(token->type, EJSON_TOKEN_STRING);
    ASSERT_STREQ((char*)token->sz_ptr[1], "value");
    pcejson_token_destroy(token);

    token = pcejson_next_token(parser, rws);
    ASSERT_NE(token, nullptr);
    ASSERT_EQ(token->type, EJSON_TOKEN_END_OBJECT);
    ASSERT_STREQ((char*)token->sz_ptr[1], nullptr);
    pcejson_token_destroy(token);

    token = pcejson_next_token(parser, rws);
    ASSERT_EQ(token, nullptr);

    pcejson_token_destroy(token);
    pcejson_destroy(parser);
    purc_rwstream_destroy(rws);
}

TEST(ejson_token, parse_no_space_double_quoted_key_with_double_quoted_value)
{
    char json[] = "{\"key\":\"value\"}";

    purc_rwstream_t rws = purc_rwstream_new_from_mem(json, strlen(json));
    struct pcejson* parser = pcejson_create(10, 1);

    struct pcejson_token* token = pcejson_next_token(parser, rws);
    ASSERT_NE(token, nullptr);
    ASSERT_EQ(token->type, EJSON_TOKEN_START_OBJECT);
    ASSERT_STREQ((char*)token->sz_ptr[1], nullptr);
    pcejson_token_destroy(token);

    token = pcejson_next_token(parser, rws);
    ASSERT_NE(token, nullptr);
    ASSERT_EQ(token->type, EJSON_TOKEN_KEY);
    ASSERT_STREQ((char*)token->sz_ptr[1], "key");
    pcejson_token_destroy(token);

    token = pcejson_next_token(parser, rws);
    ASSERT_NE(token, nullptr);
    ASSERT_EQ(token->type, EJSON_TOKEN_STRING);
    ASSERT_STREQ((char*)token->sz_ptr[1], "value");
    pcejson_token_destroy(token);

    token = pcejson_next_token(parser, rws);
    ASSERT_NE(token, nullptr);
    ASSERT_EQ(token->type, EJSON_TOKEN_END_OBJECT);
    ASSERT_STREQ((char*)token->sz_ptr[1], nullptr);
    pcejson_token_destroy(token);

    token = pcejson_next_token(parser, rws);
    ASSERT_EQ(token, nullptr);

    pcejson_token_destroy(token);
    pcejson_destroy(parser);
    purc_rwstream_destroy(rws);
}

TEST(ejson_token, parse_true_false)
{
    char json[] = "{key:true,key2:false}";

    purc_rwstream_t rws = purc_rwstream_new_from_mem(json, strlen(json));
    struct pcejson* parser = pcejson_create(10, 1);

    struct pcejson_token* token = pcejson_next_token(parser, rws);
    ASSERT_NE(token, nullptr);
    ASSERT_EQ(token->type, EJSON_TOKEN_START_OBJECT);
    ASSERT_STREQ((char*)token->sz_ptr[1], nullptr);
    pcejson_token_destroy(token);

    token = pcejson_next_token(parser, rws);
    ASSERT_NE(token, nullptr);
    ASSERT_EQ(token->type, EJSON_TOKEN_KEY);
    ASSERT_STREQ((char*)token->sz_ptr[1], "key");
    pcejson_token_destroy(token);

    token = pcejson_next_token(parser, rws);
    ASSERT_NE(token, nullptr);
    ASSERT_EQ(token->type, EJSON_TOKEN_BOOLEAN);
    ASSERT_EQ(token->b, true);
    pcejson_token_destroy(token);

    token = pcejson_next_token(parser, rws);
    ASSERT_NE(token, nullptr);
    ASSERT_EQ(token->type, EJSON_TOKEN_COMMA);
    ASSERT_STREQ((char*)token->sz_ptr[1], nullptr);
    pcejson_token_destroy(token);

    token = pcejson_next_token(parser, rws);
    ASSERT_NE(token, nullptr);
    ASSERT_EQ(token->type, EJSON_TOKEN_KEY);
    ASSERT_STREQ((char*)token->sz_ptr[1], "key2");
    pcejson_token_destroy(token);

    token = pcejson_next_token(parser, rws);
    ASSERT_NE(token, nullptr);
    ASSERT_EQ(token->type, EJSON_TOKEN_BOOLEAN);
    ASSERT_EQ(token->b, false);
    pcejson_token_destroy(token);

    token = pcejson_next_token(parser, rws);
    ASSERT_NE(token, nullptr);
    ASSERT_EQ(token->type, EJSON_TOKEN_END_OBJECT);
    ASSERT_STREQ((char*)token->sz_ptr[1], nullptr);
    pcejson_token_destroy(token);

    token = pcejson_next_token(parser, rws);
    ASSERT_EQ(token, nullptr);

    pcejson_token_destroy(token);
    pcejson_destroy(parser);
    purc_rwstream_destroy(rws);
}

TEST(ejson_token, parse_array)
{
    char json[] = "{key:[\"a\", \"b\"]}";

    purc_rwstream_t rws = purc_rwstream_new_from_mem(json, strlen(json));
    struct pcejson* parser = pcejson_create(10, 1);

    struct pcejson_token* token = pcejson_next_token(parser, rws);
    ASSERT_NE(token, nullptr);
    ASSERT_EQ(token->type, EJSON_TOKEN_START_OBJECT);
    ASSERT_STREQ((char*)token->sz_ptr[1], nullptr);
    pcejson_token_destroy(token);

    token = pcejson_next_token(parser, rws);
    ASSERT_NE(token, nullptr);
    ASSERT_EQ(token->type, EJSON_TOKEN_KEY);
    ASSERT_STREQ((char*)token->sz_ptr[1], "key");
    pcejson_token_destroy(token);

    token = pcejson_next_token(parser, rws);
    ASSERT_NE(token, nullptr);
    ASSERT_EQ(token->type, EJSON_TOKEN_START_ARRAY);
    ASSERT_STREQ((char*)token->sz_ptr[1], nullptr);
    pcejson_token_destroy(token);

    token = pcejson_next_token(parser, rws);
    ASSERT_NE(token, nullptr);
    ASSERT_EQ(token->type, EJSON_TOKEN_STRING);
    ASSERT_STREQ((char*)token->sz_ptr[1], "a");
    pcejson_token_destroy(token);

    token = pcejson_next_token(parser, rws);
    ASSERT_NE(token, nullptr);
    ASSERT_EQ(token->type, EJSON_TOKEN_COMMA);
    ASSERT_STREQ((char*)token->sz_ptr[1], nullptr);
    pcejson_token_destroy(token);

    token = pcejson_next_token(parser, rws);
    ASSERT_NE(token, nullptr);
    ASSERT_EQ(token->type, EJSON_TOKEN_STRING);
    ASSERT_STREQ((char*)token->sz_ptr[1], "b");
    pcejson_token_destroy(token);

    token = pcejson_next_token(parser, rws);
    ASSERT_NE(token, nullptr);
    ASSERT_EQ(token->type, EJSON_TOKEN_END_ARRAY);
    ASSERT_STREQ((char*)token->sz_ptr[1], nullptr);
    pcejson_token_destroy(token);

    token = pcejson_next_token(parser, rws);
    ASSERT_NE(token, nullptr);
    ASSERT_EQ(token->type, EJSON_TOKEN_END_OBJECT);
    ASSERT_STREQ((char*)token->sz_ptr[1], nullptr);
    pcejson_token_destroy(token);

    token = pcejson_next_token(parser, rws);
    ASSERT_EQ(token, nullptr);

    pcejson_token_destroy(token);
    pcejson_destroy(parser);
    purc_rwstream_destroy(rws);
}

TEST(ejson_token, parse_object)
{
    char json[] = "{key:{\"a\":\"b\"},key2:'v2'}";

    purc_rwstream_t rws = purc_rwstream_new_from_mem(json, strlen(json));
    struct pcejson* parser = pcejson_create(10, 1);

    struct pcejson_token* token = pcejson_next_token(parser, rws);
    ASSERT_NE(token, nullptr);
    ASSERT_EQ(token->type, EJSON_TOKEN_START_OBJECT);
    ASSERT_STREQ((char*)token->sz_ptr[1], nullptr);
    pcejson_token_destroy(token);

    token = pcejson_next_token(parser, rws);
    ASSERT_NE(token, nullptr);
    ASSERT_EQ(token->type, EJSON_TOKEN_KEY);
    ASSERT_STREQ((char*)token->sz_ptr[1], "key");
    pcejson_token_destroy(token);

    token = pcejson_next_token(parser, rws);
    ASSERT_NE(token, nullptr);
    ASSERT_EQ(token->type, EJSON_TOKEN_START_OBJECT);
    ASSERT_STREQ((char*)token->sz_ptr[1], nullptr);
    pcejson_token_destroy(token);

    token = pcejson_next_token(parser, rws);
    ASSERT_NE(token, nullptr);
    ASSERT_EQ(token->type, EJSON_TOKEN_KEY);
    ASSERT_STREQ((char*)token->sz_ptr[1], "a");
    pcejson_token_destroy(token);

    token = pcejson_next_token(parser, rws);
    ASSERT_NE(token, nullptr);
    ASSERT_EQ(token->type, EJSON_TOKEN_STRING);
    ASSERT_STREQ((char*)token->sz_ptr[1], "b");
    pcejson_token_destroy(token);

    token = pcejson_next_token(parser, rws);
    ASSERT_NE(token, nullptr);
    ASSERT_EQ(token->type, EJSON_TOKEN_END_OBJECT);
    ASSERT_STREQ((char*)token->sz_ptr[1], nullptr);
    pcejson_token_destroy(token);

    token = pcejson_next_token(parser, rws);
    ASSERT_NE(token, nullptr);
    ASSERT_EQ(token->type, EJSON_TOKEN_COMMA);
    ASSERT_STREQ((char*)token->sz_ptr[1], nullptr);
    pcejson_token_destroy(token);

    token = pcejson_next_token(parser, rws);
    ASSERT_NE(token, nullptr);
    ASSERT_EQ(token->type, EJSON_TOKEN_KEY);
    ASSERT_STREQ((char*)token->sz_ptr[1], "key2");
    pcejson_token_destroy(token);

    token = pcejson_next_token(parser, rws);
    ASSERT_NE(token, nullptr);
    ASSERT_EQ(token->type, EJSON_TOKEN_STRING);
    ASSERT_STREQ((char*)token->sz_ptr[1], "v2");
    pcejson_token_destroy(token);

    token = pcejson_next_token(parser, rws);
    ASSERT_NE(token, nullptr);
    ASSERT_EQ(token->type, EJSON_TOKEN_END_OBJECT);
    ASSERT_STREQ((char*)token->sz_ptr[1], nullptr);
    pcejson_token_destroy(token);

    token = pcejson_next_token(parser, rws);
    ASSERT_EQ(token, nullptr);

    pcejson_token_destroy(token);
    pcejson_destroy(parser);
    purc_rwstream_destroy(rws);
}

TEST(ejson_token, parse_object_and_array)
{
    char json[] = "{key:[{\"a\":\"b\"},{key2:'v2'}]}";

    purc_rwstream_t rws = purc_rwstream_new_from_mem(json, strlen(json));
    struct pcejson* parser = pcejson_create(10, 1);

    struct pcejson_token* token = pcejson_next_token(parser, rws);
    ASSERT_NE(token, nullptr);
    ASSERT_EQ(token->type, EJSON_TOKEN_START_OBJECT);
    ASSERT_STREQ((char*)token->sz_ptr[1], nullptr);
    pcejson_token_destroy(token);

    token = pcejson_next_token(parser, rws);
    ASSERT_NE(token, nullptr);
    ASSERT_EQ(token->type, EJSON_TOKEN_KEY);
    ASSERT_STREQ((char*)token->sz_ptr[1], "key");
    pcejson_token_destroy(token);

    token = pcejson_next_token(parser, rws);
    ASSERT_NE(token, nullptr);
    ASSERT_EQ(token->type, EJSON_TOKEN_START_ARRAY);
    ASSERT_STREQ((char*)token->sz_ptr[1], nullptr);
    pcejson_token_destroy(token);

    token = pcejson_next_token(parser, rws);
    ASSERT_NE(token, nullptr);
    ASSERT_EQ(token->type, EJSON_TOKEN_START_OBJECT);
    ASSERT_STREQ((char*)token->sz_ptr[1], nullptr);
    pcejson_token_destroy(token);

    token = pcejson_next_token(parser, rws);
    ASSERT_NE(token, nullptr);
    ASSERT_EQ(token->type, EJSON_TOKEN_KEY);
    ASSERT_STREQ((char*)token->sz_ptr[1], "a");
    pcejson_token_destroy(token);

    token = pcejson_next_token(parser, rws);
    ASSERT_NE(token, nullptr);
    ASSERT_EQ(token->type, EJSON_TOKEN_STRING);
    ASSERT_STREQ((char*)token->sz_ptr[1], "b");
    pcejson_token_destroy(token);

    token = pcejson_next_token(parser, rws);
    ASSERT_NE(token, nullptr);
    ASSERT_EQ(token->type, EJSON_TOKEN_END_OBJECT);
    ASSERT_STREQ((char*)token->sz_ptr[1], nullptr);
    pcejson_token_destroy(token);

    token = pcejson_next_token(parser, rws);
    ASSERT_NE(token, nullptr);
    ASSERT_EQ(token->type, EJSON_TOKEN_COMMA);
    ASSERT_STREQ((char*)token->sz_ptr[1], nullptr);
    pcejson_token_destroy(token);

    token = pcejson_next_token(parser, rws);
    ASSERT_NE(token, nullptr);
    ASSERT_EQ(token->type, EJSON_TOKEN_START_OBJECT);
    ASSERT_STREQ((char*)token->sz_ptr[1], nullptr);
    pcejson_token_destroy(token);

    token = pcejson_next_token(parser, rws);
    ASSERT_NE(token, nullptr);
    ASSERT_EQ(token->type, EJSON_TOKEN_KEY);
    ASSERT_STREQ((char*)token->sz_ptr[1], "key2");
    pcejson_token_destroy(token);

    token = pcejson_next_token(parser, rws);
    ASSERT_NE(token, nullptr);
    ASSERT_EQ(token->type, EJSON_TOKEN_STRING);
    ASSERT_STREQ((char*)token->sz_ptr[1], "v2");
    pcejson_token_destroy(token);

    token = pcejson_next_token(parser, rws);
    ASSERT_NE(token, nullptr);
    ASSERT_EQ(token->type, EJSON_TOKEN_END_OBJECT);
    ASSERT_STREQ((char*)token->sz_ptr[1], nullptr);
    pcejson_token_destroy(token);

    token = pcejson_next_token(parser, rws);
    ASSERT_NE(token, nullptr);
    ASSERT_EQ(token->type, EJSON_TOKEN_END_ARRAY);
    ASSERT_STREQ((char*)token->sz_ptr[1], nullptr);
    pcejson_token_destroy(token);

    token = pcejson_next_token(parser, rws);
    ASSERT_NE(token, nullptr);
    ASSERT_EQ(token->type, EJSON_TOKEN_END_OBJECT);
    ASSERT_STREQ((char*)token->sz_ptr[1], nullptr);
    pcejson_token_destroy(token);

    token = pcejson_next_token(parser, rws);
    ASSERT_EQ(token, nullptr);

    pcejson_token_destroy(token);
    pcejson_destroy(parser);
    purc_rwstream_destroy(rws);
}

TEST(ejson_token, parse_number)
{
    char json[1024] = "{key:123}";

    purc_rwstream_t rws = purc_rwstream_new_from_mem(json, strlen(json));
    struct pcejson* parser = pcejson_create(10, 1);

    struct pcejson_token* token = pcejson_next_token(parser, rws);
    ASSERT_NE(token, nullptr);
    ASSERT_EQ(token->type, EJSON_TOKEN_START_OBJECT);
    ASSERT_STREQ((char*)token->sz_ptr[1], nullptr);
    pcejson_token_destroy(token);

    token = pcejson_next_token(parser, rws);
    ASSERT_NE(token, nullptr);
    ASSERT_EQ(token->type, EJSON_TOKEN_KEY);
    ASSERT_STREQ((char*)token->sz_ptr[1], "key");
    pcejson_token_destroy(token);

    token = pcejson_next_token(parser, rws);
    ASSERT_NE(token, nullptr);
    ASSERT_EQ(token->type, EJSON_TOKEN_NUMBER);
    ASSERT_EQ(token->d, 123);
    pcejson_token_destroy(token);

    token = pcejson_next_token(parser, rws);
    ASSERT_NE(token, nullptr);
    ASSERT_EQ(token->type, EJSON_TOKEN_END_OBJECT);
    ASSERT_STREQ((char*)token->sz_ptr[1], nullptr);
    pcejson_token_destroy(token);

    token = pcejson_next_token(parser, rws);
    ASSERT_EQ(token, nullptr);
    pcejson_token_destroy(token);

    purc_rwstream_destroy(rws);

    // reset
    pcejson_reset(parser, 10, 1);
    strcpy(json, "{key:-123}");
    rws = purc_rwstream_new_from_mem(json, strlen(json));

    token = pcejson_next_token(parser, rws);
    ASSERT_NE(token, nullptr);
    ASSERT_EQ(token->type, EJSON_TOKEN_START_OBJECT);
    ASSERT_STREQ((char*)token->sz_ptr[1], nullptr);
    pcejson_token_destroy(token);

    token = pcejson_next_token(parser, rws);
    ASSERT_NE(token, nullptr);
    ASSERT_EQ(token->type, EJSON_TOKEN_KEY);
    ASSERT_STREQ((char*)token->sz_ptr[1], "key");
    pcejson_token_destroy(token);

    token = pcejson_next_token(parser, rws);
    ASSERT_NE(token, nullptr);
    ASSERT_EQ(token->type, EJSON_TOKEN_NUMBER);
    ASSERT_EQ(token->d, -123);
    pcejson_token_destroy(token);

    token = pcejson_next_token(parser, rws);
    ASSERT_NE(token, nullptr);
    ASSERT_EQ(token->type, EJSON_TOKEN_END_OBJECT);
    ASSERT_STREQ((char*)token->sz_ptr[1], nullptr);
    pcejson_token_destroy(token);

    token = pcejson_next_token(parser, rws);
    ASSERT_EQ(token, nullptr);
    pcejson_token_destroy(token);

    purc_rwstream_destroy(rws);

    pcejson_destroy(parser);
}

TEST(ejson_token, parse_float_number)
{
    char json[1024] = "{key:1.23}";

    purc_rwstream_t rws = purc_rwstream_new_from_mem(json, strlen(json));
    struct pcejson* parser = pcejson_create(10, 1);

    struct pcejson_token* token = pcejson_next_token(parser, rws);
    ASSERT_NE(token, nullptr);
    ASSERT_EQ(token->type, EJSON_TOKEN_START_OBJECT);
    ASSERT_STREQ((char*)token->sz_ptr[1], nullptr);
    pcejson_token_destroy(token);

    token = pcejson_next_token(parser, rws);
    ASSERT_NE(token, nullptr);
    ASSERT_EQ(token->type, EJSON_TOKEN_KEY);
    ASSERT_STREQ((char*)token->sz_ptr[1], "key");
    pcejson_token_destroy(token);

    token = pcejson_next_token(parser, rws);
    ASSERT_NE(token, nullptr);
    ASSERT_EQ(token->type, EJSON_TOKEN_NUMBER);
    ASSERT_EQ(token->d, 1.23);
    pcejson_token_destroy(token);

    token = pcejson_next_token(parser, rws);
    ASSERT_NE(token, nullptr);
    ASSERT_EQ(token->type, EJSON_TOKEN_END_OBJECT);
    ASSERT_STREQ((char*)token->sz_ptr[1], nullptr);
    pcejson_token_destroy(token);

    token = pcejson_next_token(parser, rws);
    ASSERT_EQ(token, nullptr);
    pcejson_token_destroy(token);

    purc_rwstream_destroy(rws);

    // reset
    pcejson_reset(parser, 10, 1);
    strcpy(json, "{key:1.2e3}");
    rws = purc_rwstream_new_from_mem(json, strlen(json));

    token = pcejson_next_token(parser, rws);
    ASSERT_NE(token, nullptr);
    ASSERT_EQ(token->type, EJSON_TOKEN_START_OBJECT);
    ASSERT_STREQ((char*)token->sz_ptr[1], nullptr);
    pcejson_token_destroy(token);

    token = pcejson_next_token(parser, rws);
    ASSERT_NE(token, nullptr);
    ASSERT_EQ(token->type, EJSON_TOKEN_KEY);
    ASSERT_STREQ((char*)token->sz_ptr[1], "key");
    pcejson_token_destroy(token);

    token = pcejson_next_token(parser, rws);
    ASSERT_NE(token, nullptr);
    ASSERT_EQ(token->type, EJSON_TOKEN_NUMBER);
    ASSERT_EQ(token->d, 1.2e3);
    pcejson_token_destroy(token);

    token = pcejson_next_token(parser, rws);
    ASSERT_NE(token, nullptr);
    ASSERT_EQ(token->type, EJSON_TOKEN_END_OBJECT);
    ASSERT_STREQ((char*)token->sz_ptr[1], nullptr);
    pcejson_token_destroy(token);

    token = pcejson_next_token(parser, rws);
    ASSERT_EQ(token, nullptr);
    pcejson_token_destroy(token);
    purc_rwstream_destroy(rws);

    // reset
    pcejson_reset(parser, 10, 1);
    strcpy(json, "{key:1.211111e-3}");
    rws = purc_rwstream_new_from_mem(json, strlen(json));

    token = pcejson_next_token(parser, rws);
    ASSERT_NE(token, nullptr);
    ASSERT_EQ(token->type, EJSON_TOKEN_START_OBJECT);
    ASSERT_STREQ((char*)token->sz_ptr[1], nullptr);
    pcejson_token_destroy(token);

    token = pcejson_next_token(parser, rws);
    ASSERT_NE(token, nullptr);
    ASSERT_EQ(token->type, EJSON_TOKEN_KEY);
    ASSERT_STREQ((char*)token->sz_ptr[1], "key");
    pcejson_token_destroy(token);

    token = pcejson_next_token(parser, rws);
    ASSERT_NE(token, nullptr);
    ASSERT_EQ(token->type, EJSON_TOKEN_NUMBER);
    ASSERT_EQ(token->d, 1.211111e-3);
    pcejson_token_destroy(token);

    token = pcejson_next_token(parser, rws);
    ASSERT_NE(token, nullptr);
    ASSERT_EQ(token->type, EJSON_TOKEN_END_OBJECT);
    ASSERT_STREQ((char*)token->sz_ptr[1], nullptr);
    pcejson_token_destroy(token);

    token = pcejson_next_token(parser, rws);
    ASSERT_EQ(token, nullptr);
    pcejson_token_destroy(token);

    purc_rwstream_destroy(rws);

    pcejson_destroy(parser);
}

TEST(ejson_token, parse_comma)
{
    char json[1024] = "{key:1.23,}";

    purc_rwstream_t rws = purc_rwstream_new_from_mem(json, strlen(json));
    struct pcejson* parser = pcejson_create(10, 1);

    struct pcejson_token* token = pcejson_next_token(parser, rws);
    ASSERT_NE(token, nullptr);
    ASSERT_EQ(token->type, EJSON_TOKEN_START_OBJECT);
    ASSERT_STREQ((char*)token->sz_ptr[1], nullptr);
    pcejson_token_destroy(token);

    token = pcejson_next_token(parser, rws);
    ASSERT_NE(token, nullptr);
    ASSERT_EQ(token->type, EJSON_TOKEN_KEY);
    ASSERT_STREQ((char*)token->sz_ptr[1], "key");
    pcejson_token_destroy(token);

    token = pcejson_next_token(parser, rws);
    ASSERT_NE(token, nullptr);
    ASSERT_EQ(token->type, EJSON_TOKEN_NUMBER);
    ASSERT_EQ(token->d, 1.23);
    pcejson_token_destroy(token);

    token = pcejson_next_token(parser, rws);
    ASSERT_NE(token, nullptr);
    ASSERT_EQ(token->type, EJSON_TOKEN_COMMA);
    ASSERT_STREQ((char*)token->sz_ptr[1], nullptr);
    pcejson_token_destroy(token);

    token = pcejson_next_token(parser, rws);
    ASSERT_NE(token, nullptr);
    ASSERT_EQ(token->type, EJSON_TOKEN_END_OBJECT);
    ASSERT_STREQ((char*)token->sz_ptr[1], nullptr);
    pcejson_token_destroy(token);

    token = pcejson_next_token(parser, rws);
    ASSERT_EQ(token, nullptr);
    pcejson_token_destroy(token);

    purc_rwstream_destroy(rws);

    // reset
    pcejson_reset(parser, 10, 1);
    strcpy(json, "{key:['a','b',]}");
    rws = purc_rwstream_new_from_mem(json, strlen(json));

    token = pcejson_next_token(parser, rws);
    ASSERT_NE(token, nullptr);
    ASSERT_EQ(token->type, EJSON_TOKEN_START_OBJECT);
    ASSERT_STREQ((char*)token->sz_ptr[1], nullptr);
    pcejson_token_destroy(token);

    token = pcejson_next_token(parser, rws);
    ASSERT_NE(token, nullptr);
    ASSERT_EQ(token->type, EJSON_TOKEN_KEY);
    ASSERT_STREQ((char*)token->sz_ptr[1], "key");
    pcejson_token_destroy(token);

    token = pcejson_next_token(parser, rws);
    ASSERT_NE(token, nullptr);
    ASSERT_EQ(token->type, EJSON_TOKEN_START_ARRAY);
    ASSERT_STREQ((char*)token->sz_ptr[1], nullptr);
    pcejson_token_destroy(token);

    token = pcejson_next_token(parser, rws);
    ASSERT_NE(token, nullptr);
    ASSERT_EQ(token->type, EJSON_TOKEN_STRING);
    ASSERT_STREQ((char*)token->sz_ptr[1], "a");
    pcejson_token_destroy(token);

    token = pcejson_next_token(parser, rws);
    ASSERT_NE(token, nullptr);
    ASSERT_EQ(token->type, EJSON_TOKEN_COMMA);
    ASSERT_STREQ((char*)token->sz_ptr[1], nullptr);
    pcejson_token_destroy(token);

    token = pcejson_next_token(parser, rws);
    ASSERT_NE(token, nullptr);
    ASSERT_EQ(token->type, EJSON_TOKEN_STRING);
    ASSERT_STREQ((char*)token->sz_ptr[1], "b");
    pcejson_token_destroy(token);

    token = pcejson_next_token(parser, rws);
    ASSERT_NE(token, nullptr);
    ASSERT_EQ(token->type, EJSON_TOKEN_COMMA);
    ASSERT_STREQ((char*)token->sz_ptr[1], nullptr);
    pcejson_token_destroy(token);

    token = pcejson_next_token(parser, rws);
    ASSERT_NE(token, nullptr);
    ASSERT_EQ(token->type, EJSON_TOKEN_END_ARRAY);
    ASSERT_STREQ((char*)token->sz_ptr[1], nullptr);
    pcejson_token_destroy(token);

    token = pcejson_next_token(parser, rws);
    ASSERT_NE(token, nullptr);
    ASSERT_EQ(token->type, EJSON_TOKEN_END_OBJECT);
    ASSERT_STREQ((char*)token->sz_ptr[1], nullptr);
    pcejson_token_destroy(token);

    token = pcejson_next_token(parser, rws);
    ASSERT_EQ(token, nullptr);
    pcejson_token_destroy(token);

    purc_rwstream_destroy(rws);

    pcejson_destroy(parser);
}

TEST(ejson_token, parse_number_with_suffix)
{
    char json[1024] = "{key:123456789L,}";

    purc_rwstream_t rws = purc_rwstream_new_from_mem(json, strlen(json));
    struct pcejson* parser = pcejson_create(10, 1);

    struct pcejson_token* token = pcejson_next_token(parser, rws);
    ASSERT_NE(token, nullptr);
    ASSERT_EQ(token->type, EJSON_TOKEN_START_OBJECT);
    ASSERT_STREQ((char*)token->sz_ptr[1], nullptr);
    pcejson_token_destroy(token);

    token = pcejson_next_token(parser, rws);
    ASSERT_NE(token, nullptr);
    ASSERT_EQ(token->type, EJSON_TOKEN_KEY);
    ASSERT_STREQ((char*)token->sz_ptr[1], "key");
    pcejson_token_destroy(token);

    token = pcejson_next_token(parser, rws);
    ASSERT_NE(token, nullptr);
    ASSERT_EQ(token->type, EJSON_TOKEN_LONG_INT);
    ASSERT_EQ(token->i64, 123456789);
    pcejson_token_destroy(token);

    token = pcejson_next_token(parser, rws);
    ASSERT_NE(token, nullptr);
    ASSERT_EQ(token->type, EJSON_TOKEN_COMMA);
    ASSERT_STREQ((char*)token->sz_ptr[1], nullptr);
    pcejson_token_destroy(token);

    token = pcejson_next_token(parser, rws);
    ASSERT_NE(token, nullptr);
    ASSERT_EQ(token->type, EJSON_TOKEN_END_OBJECT);
    ASSERT_STREQ((char*)token->sz_ptr[1], nullptr);
    pcejson_token_destroy(token);

    token = pcejson_next_token(parser, rws);
    ASSERT_EQ(token, nullptr);
    pcejson_token_destroy(token);

    purc_rwstream_destroy(rws);

    // reset
    pcejson_reset(parser, 10, 1);
    strcpy(json, "{key:123456789UL}");
    rws = purc_rwstream_new_from_mem(json, strlen(json));

    token = pcejson_next_token(parser, rws);
    ASSERT_NE(token, nullptr);
    ASSERT_EQ(token->type, EJSON_TOKEN_START_OBJECT);
    ASSERT_STREQ((char*)token->sz_ptr[1], nullptr);
    pcejson_token_destroy(token);

    token = pcejson_next_token(parser, rws);
    ASSERT_NE(token, nullptr);
    ASSERT_EQ(token->type, EJSON_TOKEN_KEY);
    ASSERT_STREQ((char*)token->sz_ptr[1], "key");
    pcejson_token_destroy(token);

    token = pcejson_next_token(parser, rws);
    ASSERT_NE(token, nullptr);
    ASSERT_EQ(token->type, EJSON_TOKEN_ULONG_INT);
    ASSERT_EQ(token->u64, 123456789);
    pcejson_token_destroy(token);

    token = pcejson_next_token(parser, rws);
    ASSERT_NE(token, nullptr);
    ASSERT_EQ(token->type, EJSON_TOKEN_END_OBJECT);
    ASSERT_STREQ((char*)token->sz_ptr[1], nullptr);
    pcejson_token_destroy(token);

    token = pcejson_next_token(parser, rws);
    ASSERT_EQ(token, nullptr);
    pcejson_token_destroy(token);

    purc_rwstream_destroy(rws);

    // reset
    pcejson_reset(parser, 10, 1);
    strcpy(json, "{key:1.23456789FL}");
    rws = purc_rwstream_new_from_mem(json, strlen(json));

    token = pcejson_next_token(parser, rws);
    ASSERT_NE(token, nullptr);
    ASSERT_EQ(token->type, EJSON_TOKEN_START_OBJECT);
    ASSERT_STREQ((char*)token->sz_ptr[1], nullptr);
    pcejson_token_destroy(token);

    token = pcejson_next_token(parser, rws);
    ASSERT_NE(token, nullptr);
    ASSERT_EQ(token->type, EJSON_TOKEN_KEY);
    ASSERT_STREQ((char*)token->sz_ptr[1], "key");
    pcejson_token_destroy(token);

    token = pcejson_next_token(parser, rws);
    ASSERT_NE(token, nullptr);
    ASSERT_EQ(token->type, EJSON_TOKEN_LONG_DOUBLE);
    ASSERT_DOUBLE_EQ(token->ld, 1.23456789);
    pcejson_token_destroy(token);

    token = pcejson_next_token(parser, rws);
    ASSERT_NE(token, nullptr);
    ASSERT_EQ(token->type, EJSON_TOKEN_END_OBJECT);
    ASSERT_STREQ((char*)token->sz_ptr[1], nullptr);
    pcejson_token_destroy(token);

    token = pcejson_next_token(parser, rws);
    ASSERT_EQ(token, nullptr);
    pcejson_token_destroy(token);

    purc_rwstream_destroy(rws);

    // reset
    pcejson_reset(parser, 10, 1);
    strcpy(json, "{key:123456789FL}");
    rws = purc_rwstream_new_from_mem(json, strlen(json));

    token = pcejson_next_token(parser, rws);
    ASSERT_NE(token, nullptr);
    ASSERT_EQ(token->type, EJSON_TOKEN_START_OBJECT);
    ASSERT_STREQ((char*)token->sz_ptr[1], nullptr);
    pcejson_token_destroy(token);

    token = pcejson_next_token(parser, rws);
    ASSERT_NE(token, nullptr);
    ASSERT_EQ(token->type, EJSON_TOKEN_KEY);
    ASSERT_STREQ((char*)token->sz_ptr[1], "key");
    pcejson_token_destroy(token);

    token = pcejson_next_token(parser, rws);
    ASSERT_NE(token, nullptr);
    ASSERT_EQ(token->type, EJSON_TOKEN_LONG_DOUBLE);
    ASSERT_EQ(token->ld, 123456789);
    pcejson_token_destroy(token);

    token = pcejson_next_token(parser, rws);
    ASSERT_NE(token, nullptr);
    ASSERT_EQ(token->type, EJSON_TOKEN_END_OBJECT);
    ASSERT_STREQ((char*)token->sz_ptr[1], nullptr);
    pcejson_token_destroy(token);

    token = pcejson_next_token(parser, rws);
    ASSERT_EQ(token, nullptr);
    pcejson_token_destroy(token);

    purc_rwstream_destroy(rws);

    pcejson_destroy(parser);
}

TEST(ejson_token, parse_sequence)
{
    char json[1024] = "{key:bx12345abcdf,}";

    purc_rwstream_t rws = purc_rwstream_new_from_mem(json, strlen(json));
    struct pcejson* parser = pcejson_create(10, 1);

    struct pcejson_token* token = pcejson_next_token(parser, rws);
    ASSERT_NE(token, nullptr);
    ASSERT_EQ(token->type, EJSON_TOKEN_START_OBJECT);
    ASSERT_STREQ((char*)token->sz_ptr[1], nullptr);
    pcejson_token_destroy(token);

    token = pcejson_next_token(parser, rws);
    ASSERT_NE(token, nullptr);
    ASSERT_EQ(token->type, EJSON_TOKEN_KEY);
    ASSERT_STREQ((char*)token->sz_ptr[1], "key");
    pcejson_token_destroy(token);

    token = pcejson_next_token(parser, rws);
    ASSERT_NE(token, nullptr);
    ASSERT_EQ(token->type, EJSON_TOKEN_BYTE_SQUENCE);
    ASSERT_EQ((int)token->sz_ptr[0], 5);
    pcejson_token_destroy(token);

    token = pcejson_next_token(parser, rws);
    ASSERT_NE(token, nullptr);
    ASSERT_EQ(token->type, EJSON_TOKEN_COMMA);
    ASSERT_STREQ((char*)token->sz_ptr[1], nullptr);
    pcejson_token_destroy(token);

    token = pcejson_next_token(parser, rws);
    ASSERT_NE(token, nullptr);
    ASSERT_EQ(token->type, EJSON_TOKEN_END_OBJECT);
    ASSERT_STREQ((char*)token->sz_ptr[1], nullptr);
    pcejson_token_destroy(token);

    token = pcejson_next_token(parser, rws);
    ASSERT_EQ(token, nullptr);
    pcejson_token_destroy(token);

    purc_rwstream_destroy(rws);

    // reset
    pcejson_reset(parser, 10, 1);
    strcpy(json, "{key:bb1100.1100}");
    rws = purc_rwstream_new_from_mem(json, strlen(json));

    token = pcejson_next_token(parser, rws);
    ASSERT_NE(token, nullptr);
    ASSERT_EQ(token->type, EJSON_TOKEN_START_OBJECT);
    ASSERT_STREQ((char*)token->sz_ptr[1], nullptr);
    pcejson_token_destroy(token);

    token = pcejson_next_token(parser, rws);
    ASSERT_NE(token, nullptr);
    ASSERT_EQ(token->type, EJSON_TOKEN_KEY);
    ASSERT_STREQ((char*)token->sz_ptr[1], "key");
    pcejson_token_destroy(token);

    token = pcejson_next_token(parser, rws);
    ASSERT_NE(token, nullptr);
    ASSERT_EQ(token->type, EJSON_TOKEN_BYTE_SQUENCE);
    ASSERT_EQ((int)token->sz_ptr[0], 1);
    pcejson_token_destroy(token);

    token = pcejson_next_token(parser, rws);
    ASSERT_NE(token, nullptr);
    ASSERT_EQ(token->type, EJSON_TOKEN_END_OBJECT);
    ASSERT_STREQ((char*)token->sz_ptr[1], nullptr);
    pcejson_token_destroy(token);

    token = pcejson_next_token(parser, rws);
    ASSERT_EQ(token, nullptr);
    pcejson_token_destroy(token);

    purc_rwstream_destroy(rws);

    // reset
    pcejson_reset(parser, 10, 1);
    strcpy(json,
        "{key:b64UHVyQyBpcyBhbiBIVk1MIHBhcnNlciBhbmQgaW50ZXJwcmV0ZXIuCiA=}");
    rws = purc_rwstream_new_from_mem(json, strlen(json));

    token = pcejson_next_token(parser, rws);
    ASSERT_NE(token, nullptr);
    ASSERT_EQ(token->type, EJSON_TOKEN_START_OBJECT);
    ASSERT_STREQ((char*)token->sz_ptr[1], nullptr);
    pcejson_token_destroy(token);

    token = pcejson_next_token(parser, rws);
    ASSERT_NE(token, nullptr);
    ASSERT_EQ(token->type, EJSON_TOKEN_KEY);
    ASSERT_STREQ((char*)token->sz_ptr[1], "key");
    pcejson_token_destroy(token);

    token = pcejson_next_token(parser, rws);
    ASSERT_NE(token, nullptr);
    ASSERT_EQ(token->type, EJSON_TOKEN_BYTE_SQUENCE);
    ASSERT_STREQ((char*)token->sz_ptr[1],
        "PurC is an HVML parser and interpreter.\n ");
    pcejson_token_destroy(token);

    token = pcejson_next_token(parser, rws);
    ASSERT_NE(token, nullptr);
    ASSERT_EQ(token->type, EJSON_TOKEN_END_OBJECT);
    ASSERT_STREQ((char*)token->sz_ptr[1], nullptr);
    pcejson_token_destroy(token);

    token = pcejson_next_token(parser, rws);
    ASSERT_EQ(token, nullptr);
    pcejson_token_destroy(token);

    purc_rwstream_destroy(rws);
    pcejson_destroy(parser);
}

TEST(ejson_token, parse_text)
{
    char text[] = " this is text\n  一个长字符串\n\n 第三行啊\n";
    char json[1024];
    sprintf(json, "{key:\"\"\"%s\"\"\"}", text);

    purc_rwstream_t rws = purc_rwstream_new_from_mem(json, strlen(json));
    struct pcejson* parser = pcejson_create(10, 1);

    struct pcejson_token* token = pcejson_next_token(parser, rws);
    ASSERT_NE(token, nullptr);
    ASSERT_EQ(token->type, EJSON_TOKEN_START_OBJECT);
    ASSERT_STREQ((char*)token->sz_ptr[1], nullptr);
    pcejson_token_destroy(token);

    token = pcejson_next_token(parser, rws);
    ASSERT_NE(token, nullptr);
    ASSERT_EQ(token->type, EJSON_TOKEN_KEY);
    ASSERT_STREQ((char*)token->sz_ptr[1], "key");
    pcejson_token_destroy(token);

    token = pcejson_next_token(parser, rws);
    ASSERT_NE(token, nullptr);
    ASSERT_EQ(token->type, EJSON_TOKEN_TEXT);
    ASSERT_STREQ((char*)token->sz_ptr[1], text);
    pcejson_token_destroy(token);

    token = pcejson_next_token(parser, rws);
    ASSERT_NE(token, nullptr);
    ASSERT_EQ(token->type, EJSON_TOKEN_END_OBJECT);
    ASSERT_STREQ((char*)token->sz_ptr[1], nullptr);
    pcejson_token_destroy(token);

    token = pcejson_next_token(parser, rws);
    ASSERT_EQ(token, nullptr);
    pcejson_token_destroy(token);

    purc_rwstream_destroy(rws);

    pcejson_destroy(parser);
}

TEST(ejson_token, parse_unquoted_key)
{
    char json[1024] = "{k_e-y9:'v'}";

    purc_rwstream_t rws = purc_rwstream_new_from_mem(json, strlen(json));
    struct pcejson* parser = pcejson_create(10, 1);

    struct pcejson_token* token = pcejson_next_token(parser, rws);
    ASSERT_NE(token, nullptr);
    ASSERT_EQ(token->type, EJSON_TOKEN_START_OBJECT);
    ASSERT_STREQ((char*)token->sz_ptr[1], nullptr);
    pcejson_token_destroy(token);

    token = pcejson_next_token(parser, rws);
    ASSERT_NE(token, nullptr);
    ASSERT_EQ(token->type, EJSON_TOKEN_KEY);
    ASSERT_STREQ((char*)token->sz_ptr[1], "k_e-y9");
    pcejson_token_destroy(token);

    token = pcejson_next_token(parser, rws);
    ASSERT_NE(token, nullptr);
    ASSERT_EQ(token->type, EJSON_TOKEN_STRING);
    ASSERT_STREQ((char*)token->sz_ptr[1], "v");
    pcejson_token_destroy(token);

    token = pcejson_next_token(parser, rws);
    ASSERT_NE(token, nullptr);
    ASSERT_EQ(token->type, EJSON_TOKEN_END_OBJECT);
    ASSERT_STREQ((char*)token->sz_ptr[1], nullptr);
    pcejson_token_destroy(token);

    token = pcejson_next_token(parser, rws);
    ASSERT_EQ(token, nullptr);
    pcejson_token_destroy(token);

    purc_rwstream_destroy(rws);

    // reset
    pcejson_reset(parser, 10, 1);
    strcpy(json, "{1key:'v'}");
    rws = purc_rwstream_new_from_mem(json, strlen(json));

    token = pcejson_next_token(parser, rws);
    ASSERT_NE(token, nullptr);
    ASSERT_EQ(token->type, EJSON_TOKEN_START_OBJECT);
    ASSERT_STREQ((char*)token->sz_ptr[1], nullptr);
    pcejson_token_destroy(token);

    token = pcejson_next_token(parser, rws);
    ASSERT_EQ(token, nullptr);

    purc_rwstream_destroy(rws);
    pcejson_destroy(parser);
}

TEST(ejson_token, parse_escape)
{
    int ret = purc_init ("cn.fmsoft.hybridos.test", "ejson", NULL);
    ASSERT_EQ (ret, PURC_ERROR_OK);

    char json[1024] = "{key:'abc\"'}";

    purc_rwstream_t rws = purc_rwstream_new_from_mem(json, strlen(json));
    struct pcejson* parser = pcejson_create(10, 1);

    struct pcejson_token* token = pcejson_next_token(parser, rws);
    ASSERT_NE(token, nullptr);
    ASSERT_EQ(token->type, EJSON_TOKEN_START_OBJECT);
    ASSERT_STREQ((char*)token->sz_ptr[1], nullptr);
    pcejson_token_destroy(token);

    token = pcejson_next_token(parser, rws);
    ASSERT_NE(token, nullptr);
    ASSERT_EQ(token->type, EJSON_TOKEN_KEY);
    ASSERT_STREQ((char*)token->sz_ptr[1], "key");
    pcejson_token_destroy(token);

    token = pcejson_next_token(parser, rws);
    ASSERT_NE(token, nullptr);
    ASSERT_EQ(token->type, EJSON_TOKEN_STRING);
    ASSERT_STREQ((char*)token->sz_ptr[1], "abc\"");
    pcejson_token_destroy(token);

    token = pcejson_next_token(parser, rws);
    ASSERT_NE(token, nullptr);
    ASSERT_EQ(token->type, EJSON_TOKEN_END_OBJECT);
    ASSERT_STREQ((char*)token->sz_ptr[1], nullptr);
    pcejson_token_destroy(token);

    token = pcejson_next_token(parser, rws);
    ASSERT_EQ(token, nullptr);
    pcejson_token_destroy(token);

    purc_rwstream_destroy(rws);

    // reset
    pcejson_reset(parser, 10, 1);
    strcpy(json, "{key:\"v'\"}");
    rws = purc_rwstream_new_from_mem(json, strlen(json));

    token = pcejson_next_token(parser, rws);
    ASSERT_NE(token, nullptr);
    ASSERT_EQ(token->type, EJSON_TOKEN_START_OBJECT);
    ASSERT_STREQ((char*)token->sz_ptr[1], nullptr);
    pcejson_token_destroy(token);

    token = pcejson_next_token(parser, rws);
    ASSERT_NE(token, nullptr);
    ASSERT_EQ(token->type, EJSON_TOKEN_KEY);
    ASSERT_STREQ((char*)token->sz_ptr[1], "key");
    pcejson_token_destroy(token);


    token = pcejson_next_token(parser, rws);
    ASSERT_NE(token, nullptr);
    ASSERT_EQ(token->type, EJSON_TOKEN_STRING);
    ASSERT_STREQ((char*)token->sz_ptr[1], "v'");
    pcejson_token_destroy(token);

    token = pcejson_next_token(parser, rws);
    ASSERT_NE(token, nullptr);
    ASSERT_EQ(token->type, EJSON_TOKEN_END_OBJECT);
    ASSERT_STREQ((char*)token->sz_ptr[1], nullptr);
    pcejson_token_destroy(token);

    token = pcejson_next_token(parser, rws);
    ASSERT_EQ(token, nullptr);

    purc_rwstream_destroy(rws);

    // reset
    pcejson_reset(parser, 10, 1);
    strcpy(json, "{key:\"b\\\"\"}");
    rws = purc_rwstream_new_from_mem(json, strlen(json));

    token = pcejson_next_token(parser, rws);
    ASSERT_NE(token, nullptr);
    ASSERT_EQ(token->type, EJSON_TOKEN_START_OBJECT);
    ASSERT_STREQ((char*)token->sz_ptr[1], nullptr);
    pcejson_token_destroy(token);

    token = pcejson_next_token(parser, rws);
    ASSERT_NE(token, nullptr);
    ASSERT_EQ(token->type, EJSON_TOKEN_KEY);
    ASSERT_STREQ((char*)token->sz_ptr[1], "key");
    pcejson_token_destroy(token);


    token = pcejson_next_token(parser, rws);
    ASSERT_NE(token, nullptr);
    ASSERT_EQ(token->type, EJSON_TOKEN_STRING);
    ASSERT_STREQ((char*)token->sz_ptr[1], "b\"");
    pcejson_token_destroy(token);

    token = pcejson_next_token(parser, rws);
    ASSERT_NE(token, nullptr);
    ASSERT_EQ(token->type, EJSON_TOKEN_END_OBJECT);
    ASSERT_STREQ((char*)token->sz_ptr[1], nullptr);
    pcejson_token_destroy(token);

    token = pcejson_next_token(parser, rws);
    ASSERT_EQ(token, nullptr);

    purc_rwstream_destroy(rws);

    // reset
    pcejson_reset(parser, 10, 1);
    strcpy(json,
        "{key:\"c\\b\\/\\f\\n\\r\\t\\uabcd\"}");
    rws = purc_rwstream_new_from_mem(json, strlen(json));

    token = pcejson_next_token(parser, rws);
    ASSERT_NE(token, nullptr);
    ASSERT_EQ(token->type, EJSON_TOKEN_START_OBJECT);
    ASSERT_STREQ((char*)token->sz_ptr[1], nullptr);
    pcejson_token_destroy(token);

    token = pcejson_next_token(parser, rws);
    ASSERT_NE(token, nullptr);
    ASSERT_EQ(token->type, EJSON_TOKEN_KEY);
    ASSERT_STREQ((char*)token->sz_ptr[1], "key");
    pcejson_token_destroy(token);

    token = pcejson_next_token(parser, rws);
    ASSERT_NE(token, nullptr);
    ASSERT_EQ(token->type, EJSON_TOKEN_STRING);
    ASSERT_STREQ((char*)token->sz_ptr[1], "c\\b/\\f\\n\\r\\t\\uabcd");
    pcejson_token_destroy(token);

    token = pcejson_next_token(parser, rws);
    ASSERT_NE(token, nullptr);
    ASSERT_EQ(token->type, EJSON_TOKEN_END_OBJECT);
    ASSERT_STREQ((char*)token->sz_ptr[1], nullptr);
    pcejson_token_destroy(token);

    token = pcejson_next_token(parser, rws);
    ASSERT_EQ(token, nullptr);

    purc_rwstream_destroy(rws);

    pcejson_destroy(parser);
    purc_cleanup ();
}

TEST(ejson_token, pcejson_parse)
{
    int ret = purc_init ("cn.fmsoft.hybridos.test", "ejson", NULL);
    ASSERT_EQ (ret, PURC_ERROR_OK);

    char json[] = "{key:[{\"a\":\"b\"},{key2:'v2'}]}";
    purc_rwstream_t rws = purc_rwstream_new_from_mem(json, strlen(json));

    struct pcvcm_node* root = NULL;
    struct pcejson* parser = NULL;
    pcejson_parse (&root, &parser, rws, 0);
    ASSERT_NE (root, nullptr);

    purc_variant_t vt = pcvcm_eval (root, NULL);
    ASSERT_NE(vt, PURC_VARIANT_INVALID);

    char buf[1024];
    purc_rwstream_t my_rws = purc_rwstream_new_from_mem(buf, sizeof(buf) - 1);
    ASSERT_NE(my_rws, nullptr);

    size_t len_expected = 0;
    ssize_t n = purc_variant_serialize(vt, my_rws,
            0, PCVARIANT_SERIALIZE_OPT_PLAIN, &len_expected);
    ASSERT_GT(n, 0);
    buf[n] = 0;
    ASSERT_STREQ(buf, "{\"key\":[{\"a\":\"b\"},{\"key2\":\"v2\"}]}");

    purc_variant_unref(vt);
    purc_rwstream_destroy(my_rws);
    purc_rwstream_destroy(rws);

    pcvcm_node_destroy (root);

    pcejson_destroy(parser);
    purc_cleanup ();
}

<<<<<<< HEAD
TEST(ejson_token, string_variant)
=======
TEST(ejson_token, pcejson_parse_longstring)
{
    int ret = purc_init ("cn.fmsoft.hybridos.test", "ejson", NULL);
    ASSERT_EQ (ret, PURC_ERROR_OK);

    char json[] = "{key:[{\"a\":\"b\"},{key2:'abcdefghijklmnopq'}]}";
    purc_rwstream_t rws = purc_rwstream_new_from_mem(json, strlen(json));

    struct pcvcm_node* root = NULL;
    struct pcejson* parser = NULL;
    pcejson_parse (&root, &parser, rws, 0);
    ASSERT_NE (root, nullptr);

    purc_variant_t vt = pcvcm_eval (root, NULL);
    ASSERT_NE(vt, PURC_VARIANT_INVALID);

    char buf[1024];
    purc_rwstream_t my_rws = purc_rwstream_new_from_mem(buf, sizeof(buf) - 1);
    ASSERT_NE(my_rws, nullptr);

    size_t len_expected = 0;
    ssize_t n = purc_variant_serialize(vt, my_rws,
            0, PCVARIANT_SERIALIZE_OPT_PLAIN, &len_expected);
    ASSERT_GT(n, 0);
    buf[n] = 0;
    ASSERT_STREQ(buf, "{\"key\":[{\"a\":\"b\"},{\"key2\":\"abcdefghijklmnopq\"}]}");

    purc_variant_unref(vt);
    purc_rwstream_destroy(my_rws);
    purc_rwstream_destroy(rws);

    pcvcm_node_destroy (root);

    pcejson_destroy(parser);
    purc_cleanup ();
}

TEST(ejson_token, string_variang)
>>>>>>> 1eed72b4
{
    int ret = purc_init ("cn.fmsoft.hybridos.test", "ejson", NULL);
    ASSERT_EQ (ret, PURC_ERROR_OK);

    char key[] = "name";

    purc_variant_t key_vt = purc_variant_make_string (key, false);
    purc_variant_t value_vt = purc_variant_make_string ("tom", false);

    purc_variant_t object = purc_variant_make_object (0,
                         PURC_VARIANT_INVALID, PURC_VARIANT_INVALID);

    purc_variant_object_set (object, key_vt, value_vt);

    purc_variant_unref(key_vt);
    purc_variant_unref(value_vt);

    char buf[1024];
    purc_rwstream_t my_rws = purc_rwstream_new_from_mem(buf, sizeof(buf) - 1);
    ASSERT_NE(my_rws, nullptr);

    size_t len_expected = 0;
    ssize_t n = purc_variant_serialize(object, my_rws,
            0, PCVARIANT_SERIALIZE_OPT_PLAIN, &len_expected);
    ASSERT_GT(n, 0);
    buf[n] = 0;
    ASSERT_STREQ(buf, "{\"name\":\"tom\"}");

    purc_variant_unref(object);
    purc_rwstream_destroy(my_rws);

    purc_cleanup ();
}

purc_variant_t make_object(const char* key, const char* value)
{
    purc_variant_t key_vt = purc_variant_make_string (key, false);
    purc_variant_t value_vt = purc_variant_make_string (value, false);

    purc_variant_t object = purc_variant_make_object (0,
                         PURC_VARIANT_INVALID, PURC_VARIANT_INVALID);

    purc_variant_object_set (object, key_vt, value_vt);

    purc_variant_unref(key_vt);
    purc_variant_unref(value_vt);
    return object;
}

TEST(ejson_token, string_func_variant)
{
    int ret = purc_init ("cn.fmsoft.hybridos.test", "ejson", NULL);
    ASSERT_EQ (ret, PURC_ERROR_OK);

    purc_variant_t object = purc_variant_make_object (0,
                         PURC_VARIANT_INVALID, PURC_VARIANT_INVALID);

    purc_variant_t array = purc_variant_make_array (0, PURC_VARIANT_INVALID);

    purc_variant_t element = make_object("elementKey1", "elementV1");
    purc_variant_t element2 = make_object("elementKey2", "elementV2");

    purc_variant_array_append (array, element);
    purc_variant_array_append (array, element2);


    purc_variant_t key = purc_variant_make_string ("keyX", false);
    purc_variant_object_set (object, key, array);

    char buf[1024];
    purc_rwstream_t my_rws = purc_rwstream_new_from_mem(buf, sizeof(buf) - 1);
    ASSERT_NE(my_rws, nullptr);

    size_t len_expected = 0;
    ssize_t n = purc_variant_serialize(object, my_rws,
            0, PCVARIANT_SERIALIZE_OPT_PLAIN, &len_expected);
    ASSERT_GT(n, 0);
    buf[n] = 0;
    ASSERT_STREQ(buf, "{\"keyX\":[{\"elementKey1\":\"elementV1\"},{\"elementKey2\":\"elementV2\"}]}");

    purc_variant_unref (key);
    purc_variant_unref (element);
    purc_variant_unref (element2);
    purc_variant_unref (array);
    purc_variant_unref(object);
    purc_rwstream_destroy(my_rws);

    purc_cleanup ();
}

TEST(ejson_token, pcejson_parse_segment)
{
    int ret = purc_init ("cn.fmsoft.hybridos.test", "ejson", NULL);
    ASSERT_EQ (ret, PURC_ERROR_OK);

    char json[] = "{key:[{\"a\":\"b\"}";
    char json2[] = ",{key2:'v2'}]}";
    purc_rwstream_t rws = purc_rwstream_new_from_mem(json, strlen(json));
    purc_rwstream_t rws2 = purc_rwstream_new_from_mem(json2, strlen(json2));

    struct pcvcm_node* root = NULL;
    struct pcejson* parser = NULL;
    pcejson_parse (&root, &parser, rws, 0);
    ASSERT_NE (root, nullptr);

    pcejson_parse (&root, &parser, rws2, 32);
    ASSERT_NE (root, nullptr);

    purc_variant_t vt = pcvcm_eval (root, NULL);
    ASSERT_NE(vt, PURC_VARIANT_INVALID);

    char buf[1024];
    purc_rwstream_t my_rws = purc_rwstream_new_from_mem(buf, sizeof(buf) - 1);
    ASSERT_NE(my_rws, nullptr);

    size_t len_expected = 0;
    ssize_t n = purc_variant_serialize(vt, my_rws,
            0, PCVARIANT_SERIALIZE_OPT_PLAIN, &len_expected);
    ASSERT_GT(n, 0);
    buf[n] = 0;
    ASSERT_STREQ(buf, "{\"key\":[{\"a\":\"b\"},{\"key2\":\"v2\"}]}");

    purc_variant_unref(vt);
    purc_rwstream_destroy(my_rws);
    purc_rwstream_destroy(rws);
    purc_rwstream_destroy(rws2);

    pcvcm_node_destroy (root);

    pcejson_destroy(parser);
    purc_cleanup ();
}

TEST(ejson_token, pcejson_infinity)
{
    int ret = purc_init ("cn.fmsoft.hybridos.test", "ejson", NULL);
    ASSERT_EQ (ret, PURC_ERROR_OK);

    char json[1024] = "{key:Infinity}";
    purc_rwstream_t rws = purc_rwstream_new_from_mem(json, strlen(json));

    struct pcejson* parser = pcejson_create(10, 1);

    struct pcejson_token* token = pcejson_next_token(parser, rws);
    ASSERT_NE(token, nullptr);
    ASSERT_EQ(token->type, EJSON_TOKEN_START_OBJECT);
    pcejson_token_destroy(token);

    token = pcejson_next_token(parser, rws);
    ASSERT_NE(token, nullptr);
    ASSERT_EQ(token->type, EJSON_TOKEN_KEY);
    ASSERT_STREQ((char*)token->sz_ptr[1], "key");
    pcejson_token_destroy(token);

    token = pcejson_next_token(parser, rws);
    ASSERT_NE(token, nullptr);
    ASSERT_EQ(token->type, EJSON_TOKEN_INFINITY);
    ASSERT_DOUBLE_EQ(token->d, INFINITY);
    pcejson_token_destroy(token);

    token = pcejson_next_token(parser, rws);
    ASSERT_NE(token, nullptr);
    ASSERT_EQ(token->type, EJSON_TOKEN_END_OBJECT);
    pcejson_token_destroy(token);

    purc_rwstream_destroy(rws);

    // reset
    pcejson_reset(parser, 10, 1);
    strcpy(json, "{key:-Infinity}");
    rws = purc_rwstream_new_from_mem(json, strlen(json));

    token = pcejson_next_token(parser, rws);
    ASSERT_NE(token, nullptr);
    ASSERT_EQ(token->type, EJSON_TOKEN_START_OBJECT);
    pcejson_token_destroy(token);

    token = pcejson_next_token(parser, rws);
    ASSERT_NE(token, nullptr);
    ASSERT_EQ(token->type, EJSON_TOKEN_KEY);
    ASSERT_STREQ((char*)token->sz_ptr[1], "key");
    pcejson_token_destroy(token);

    token = pcejson_next_token(parser, rws);
    ASSERT_NE(token, nullptr);
    ASSERT_EQ(token->type, EJSON_TOKEN_INFINITY);
    ASSERT_DOUBLE_EQ(token->d, -INFINITY);
    pcejson_token_destroy(token);

    token = pcejson_next_token(parser, rws);
    ASSERT_NE(token, nullptr);
    ASSERT_EQ(token->type, EJSON_TOKEN_END_OBJECT);
    pcejson_token_destroy(token);

    purc_rwstream_destroy(rws);

    pcejson_destroy(parser);
    purc_cleanup ();
}

TEST(ejson_token, pcejson_nan)
{
    int ret = purc_init ("cn.fmsoft.hybridos.test", "ejson", NULL);
    ASSERT_EQ (ret, PURC_ERROR_OK);

    char json[1024] = "{key:NaN}";
    purc_rwstream_t rws = purc_rwstream_new_from_mem(json, strlen(json));

    struct pcejson* parser = pcejson_create(10, 1);

    struct pcejson_token* token = pcejson_next_token(parser, rws);
    ASSERT_NE(token, nullptr);
    ASSERT_EQ(token->type, EJSON_TOKEN_START_OBJECT);
    pcejson_token_destroy(token);

    token = pcejson_next_token(parser, rws);
    ASSERT_NE(token, nullptr);
    ASSERT_EQ(token->type, EJSON_TOKEN_KEY);
    ASSERT_STREQ((char*)token->sz_ptr[1], "key");
    pcejson_token_destroy(token);

    token = pcejson_next_token(parser, rws);
    ASSERT_NE(token, nullptr);
    ASSERT_EQ(token->type, EJSON_TOKEN_NAN);
    ASSERT_EQ(isnan(token->d), true);
    pcejson_token_destroy(token);

    token = pcejson_next_token(parser, rws);
    ASSERT_NE(token, nullptr);
    ASSERT_EQ(token->type, EJSON_TOKEN_END_OBJECT);
    pcejson_token_destroy(token);

    purc_rwstream_destroy(rws);

    // reset
    pcejson_reset(parser, 10, 1);
    strcpy(json, "{key:-NaN}");
    rws = purc_rwstream_new_from_mem(json, strlen(json));

    token = pcejson_next_token(parser, rws);
    ASSERT_NE(token, nullptr);
    ASSERT_EQ(token->type, EJSON_TOKEN_START_OBJECT);
    pcejson_token_destroy(token);

    token = pcejson_next_token(parser, rws);
    ASSERT_NE(token, nullptr);
    ASSERT_EQ(token->type, EJSON_TOKEN_KEY);
    ASSERT_STREQ((char*)token->sz_ptr[1], "key");
    pcejson_token_destroy(token);

    token = pcejson_next_token(parser, rws);
    ASSERT_EQ(token, nullptr);

    purc_rwstream_destroy(rws);

    pcejson_destroy(parser);
    purc_cleanup ();
}

TEST(ejson_token, pcejson_parse_infinity_nan)
{
    int ret = purc_init ("cn.fmsoft.hybridos.test", "ejson", NULL);
    ASSERT_EQ (ret, PURC_ERROR_OK);

    char json[] = "{key:[{\"a\":NaN},{key2:Infinity},{key3:-Infinity}]}";
    purc_rwstream_t rws = purc_rwstream_new_from_mem(json, strlen(json));

    struct pcvcm_node* root = NULL;
    struct pcejson* parser = NULL;
    pcejson_parse (&root, &parser, rws, 0);
    ASSERT_NE (root, nullptr);

    purc_variant_t vt = pcvcm_eval (root, NULL);
    ASSERT_NE(vt, PURC_VARIANT_INVALID);

    char buf[1024];
    purc_rwstream_t my_rws = purc_rwstream_new_from_mem(buf, sizeof(buf) - 1);
    ASSERT_NE(my_rws, nullptr);

    size_t len_expected = 0;
    ssize_t n = purc_variant_serialize(vt, my_rws,
            0, PCVARIANT_SERIALIZE_OPT_PLAIN, &len_expected);
    ASSERT_GT(n, 0);
    buf[n] = 0;
    ASSERT_STREQ(buf,
            "{\"key\":[{\"a\":NaN},{\"key2\":Infinity},{\"key3\":-Infinity}]}");

    purc_variant_unref(vt);
    purc_rwstream_destroy(my_rws);
    purc_rwstream_destroy(rws);

    pcvcm_node_destroy (root);

    pcejson_destroy(parser);
    purc_cleanup ();
}

TEST(ejson_token, pcejson_parse_array)
{
    int ret = purc_init ("cn.fmsoft.hybridos.test", "ejson", NULL);
    ASSERT_EQ (ret, PURC_ERROR_OK);

    char json[] = "[123.456e-789]";
    purc_rwstream_t rws = purc_rwstream_new_from_mem(json, strlen(json));

    struct pcvcm_node* root = NULL;
    struct pcejson* parser = NULL;
    pcejson_parse (&root, &parser, rws, 0);
    ASSERT_NE (root, nullptr);

    purc_variant_t vt = pcvcm_eval (root, NULL);
    ASSERT_NE(vt, PURC_VARIANT_INVALID);

    char buf[1024];
    purc_rwstream_t my_rws = purc_rwstream_new_from_mem(buf, sizeof(buf) - 1);
    ASSERT_NE(my_rws, nullptr);

    size_t len_expected = 0;
    ssize_t n = purc_variant_serialize(vt, my_rws,
            0, PCVARIANT_SERIALIZE_OPT_PLAIN, &len_expected);
    ASSERT_GT(n, 0);
    buf[n] = 0;
    ASSERT_STREQ(buf, "[0]");

    purc_variant_unref(vt);
    purc_rwstream_destroy(my_rws);
    purc_rwstream_destroy(rws);

    pcvcm_node_destroy (root);

    pcejson_destroy(parser);
    purc_cleanup ();
}

TEST(ejson_token, pcejson_parse_empty_object)
{
    int ret = purc_init ("cn.fmsoft.hybridos.test", "ejson", NULL);
    ASSERT_EQ (ret, PURC_ERROR_OK);

    char json[1024] = "{}";
    purc_rwstream_t rws = purc_rwstream_new_from_mem(json, strlen(json));

    struct pcejson* parser = pcejson_create(10, 1);

    struct pcejson_token* token = pcejson_next_token(parser, rws);
    ASSERT_NE(token, nullptr);
    ASSERT_EQ(token->type, EJSON_TOKEN_START_OBJECT);
    pcejson_token_destroy(token);

    token = pcejson_next_token(parser, rws);
    ASSERT_NE(token, nullptr);
    ASSERT_EQ(token->type, EJSON_TOKEN_END_OBJECT);
    pcejson_token_destroy(token);

    purc_rwstream_destroy(rws);

    pcejson_destroy(parser);
    purc_cleanup ();
}

TEST(ejson_token, pcejson_parse_serial_empty_object)
{
    int ret = purc_init ("cn.fmsoft.hybridos.test", "ejson", NULL);
    ASSERT_EQ (ret, PURC_ERROR_OK);

    char json[] = "{}";
    purc_rwstream_t rws = purc_rwstream_new_from_mem(json, strlen(json));

    struct pcvcm_node* root = NULL;
    struct pcejson* parser = NULL;
    pcejson_parse (&root, &parser, rws, 0);
    ASSERT_NE (root, nullptr);

    purc_variant_t vt = pcvcm_eval (root, NULL);
    ASSERT_NE(vt, PURC_VARIANT_INVALID);

    char buf[1024];
    purc_rwstream_t my_rws = purc_rwstream_new_from_mem(buf, sizeof(buf) - 1);
    ASSERT_NE(my_rws, nullptr);

    size_t len_expected = 0;
    ssize_t n = purc_variant_serialize(vt, my_rws,
            0, PCVARIANT_SERIALIZE_OPT_PLAIN, &len_expected);
    ASSERT_GT(n, 0);
    buf[n] = 0;
    ASSERT_STREQ(buf, "{}");

    purc_variant_unref(vt);
    purc_rwstream_destroy(my_rws);
    purc_rwstream_destroy(rws);

    pcvcm_node_destroy (root);

    pcejson_destroy(parser);
    purc_cleanup ();

}

TEST(ejson_token, pcejson_parse_number)
{
    int ret = purc_init ("cn.fmsoft.hybridos.test", "ejson", NULL);
    ASSERT_EQ (ret, PURC_ERROR_OK);

    char json[] = "1234";
    purc_rwstream_t rws = purc_rwstream_new_from_mem(json, strlen(json));

    struct pcvcm_node* root = NULL;
    struct pcejson* parser = NULL;
    pcejson_parse (&root, &parser, rws, 0);
    ASSERT_NE (root, nullptr);

    purc_variant_t vt = pcvcm_eval (root, NULL);
    ASSERT_NE(vt, PURC_VARIANT_INVALID);

    char buf[1024];
    purc_rwstream_t my_rws = purc_rwstream_new_from_mem(buf, sizeof(buf) - 1);
    ASSERT_NE(my_rws, nullptr);

    size_t len_expected = 0;
    ssize_t n = purc_variant_serialize(vt, my_rws,
            0, PCVARIANT_SERIALIZE_OPT_PLAIN, &len_expected);
    ASSERT_GT(n, 0);
    buf[n] = 0;
    ASSERT_STREQ(buf, "1234");

    purc_variant_unref(vt);
    purc_rwstream_destroy(my_rws);
    purc_rwstream_destroy(rws);

    pcvcm_node_destroy (root);

    pcejson_destroy(parser);
    purc_cleanup ();
}
<|MERGE_RESOLUTION|>--- conflicted
+++ resolved
@@ -1765,9 +1765,41 @@
     purc_cleanup ();
 }
 
-<<<<<<< HEAD
 TEST(ejson_token, string_variant)
-=======
+{
+    int ret = purc_init ("cn.fmsoft.hybridos.test", "ejson", NULL);
+    ASSERT_EQ (ret, PURC_ERROR_OK);
+
+    char key[] = "name";
+
+    purc_variant_t key_vt = purc_variant_make_string (key, false);
+    purc_variant_t value_vt = purc_variant_make_string ("tom", false);
+
+    purc_variant_t object = purc_variant_make_object (0,
+                         PURC_VARIANT_INVALID, PURC_VARIANT_INVALID);
+
+    purc_variant_object_set (object, key_vt, value_vt);
+
+    purc_variant_unref(key_vt);
+    purc_variant_unref(value_vt);
+
+    char buf[1024];
+    purc_rwstream_t my_rws = purc_rwstream_new_from_mem(buf, sizeof(buf) - 1);
+    ASSERT_NE(my_rws, nullptr);
+
+    size_t len_expected = 0;
+    ssize_t n = purc_variant_serialize(object, my_rws,
+            0, PCVARIANT_SERIALIZE_OPT_PLAIN, &len_expected);
+    ASSERT_GT(n, 0);
+    buf[n] = 0;
+    ASSERT_STREQ(buf, "{\"name\":\"tom\"}");
+
+    purc_variant_unref(object);
+    purc_rwstream_destroy(my_rws);
+
+    purc_cleanup ();
+}
+
 TEST(ejson_token, pcejson_parse_longstring)
 {
     int ret = purc_init ("cn.fmsoft.hybridos.test", "ejson", NULL);
@@ -1802,42 +1834,6 @@
     pcvcm_node_destroy (root);
 
     pcejson_destroy(parser);
-    purc_cleanup ();
-}
-
-TEST(ejson_token, string_variang)
->>>>>>> 1eed72b4
-{
-    int ret = purc_init ("cn.fmsoft.hybridos.test", "ejson", NULL);
-    ASSERT_EQ (ret, PURC_ERROR_OK);
-
-    char key[] = "name";
-
-    purc_variant_t key_vt = purc_variant_make_string (key, false);
-    purc_variant_t value_vt = purc_variant_make_string ("tom", false);
-
-    purc_variant_t object = purc_variant_make_object (0,
-                         PURC_VARIANT_INVALID, PURC_VARIANT_INVALID);
-
-    purc_variant_object_set (object, key_vt, value_vt);
-
-    purc_variant_unref(key_vt);
-    purc_variant_unref(value_vt);
-
-    char buf[1024];
-    purc_rwstream_t my_rws = purc_rwstream_new_from_mem(buf, sizeof(buf) - 1);
-    ASSERT_NE(my_rws, nullptr);
-
-    size_t len_expected = 0;
-    ssize_t n = purc_variant_serialize(object, my_rws,
-            0, PCVARIANT_SERIALIZE_OPT_PLAIN, &len_expected);
-    ASSERT_GT(n, 0);
-    buf[n] = 0;
-    ASSERT_STREQ(buf, "{\"name\":\"tom\"}");
-
-    purc_variant_unref(object);
-    purc_rwstream_destroy(my_rws);
-
     purc_cleanup ();
 }
 
