#include "purc.h"
#include "private/avl.h"
#include "private/arraylist.h"
#include "private/hashtable.h"
#include "purc-variant.h"
#include "private/variant.h"
//#include "private/instance.h"
#include "private/errors.h"
#include "private/debug.h"
#include "private/utils.h"

#include <stdio.h>
#include <errno.h>
#include <gtest/gtest.h>

#ifndef MAX
#define MAX(a, b)   (a) > (b)? (a) : (b)
#endif

/* test variant.pcutils_arrlist_double_free */
static size_t _arrlist_items_free = 0;
static void _arrlist_item_free(void *data)
{
    free(data);
    ++_arrlist_items_free;
}

TEST(variant, pcutils_arrlist_double_free)
{
    int t;
    // reset
    _arrlist_items_free = 0;

    struct pcutils_arrlist *al = pcutils_arrlist_new_ex(_arrlist_item_free, 3);

    char *s1 = strdup("hello");
    t = pcutils_arrlist_put_idx(al, 0, s1);
    ASSERT_EQ(t, 0);
    // double-free intentionally
    t = pcutils_arrlist_put_idx(al, 0, s1);
    ASSERT_EQ(t, 0);

    pcutils_arrlist_free(al);

    // test check
    ASSERT_EQ(_arrlist_items_free, 1);
}

/* test variant.pchash_table_double_free */
static size_t _hash_table_items_free = 0;
static void _hash_table_item_free(pchash_entry *e)
{
    free(pchash_entry_k(e));
    free(pchash_entry_v(e));
    ++_hash_table_items_free;
}

TEST(variant, pchash_table_double_free)
{
    int t;
    // reset
    _hash_table_items_free = 0;

    struct pchash_table *ht = pchash_kchar_table_new(3, _hash_table_item_free);

    const char *k1 = "hello";
    t = pchash_table_insert(ht, strdup(k1), strdup(k1));
    ASSERT_EQ(t, 0);

    struct pchash_entry *e = pchash_table_lookup_entry(ht, k1);
    EXPECT_NE(e, nullptr);
    const char *kk = (const char*)pchash_entry_k(e);
    ASSERT_NE(k1, kk);
    EXPECT_STREQ(k1, kk);
    ASSERT_EQ(0, strcmp(k1, kk));
    pchash_table_free(ht);

    // test check
    ASSERT_EQ(_hash_table_items_free, 1);
}

struct string_s {
    struct list_head      list;
    char                 *s;
};

struct strings_s {
    struct list_head      head;
};

TEST(variant, list)
{
    struct strings_s     strings;
    INIT_LIST_HEAD(&strings.head);
    for (int i=0; i<10; ++i) {
        struct string_s *str = (struct string_s*)malloc(sizeof(*str));
        char buf[20];
        snprintf(buf, sizeof(buf), "%d", i+1);
        str->s = strdup(buf);
        list_add_tail(&str->list, &strings.head);
    }

    struct list_head *p, *n;
    int i = 0;
    list_for_each(p, &strings.head) {
        struct string_s *str = list_entry(p, struct string_s, list);
        char buf[20];
        snprintf(buf, sizeof(buf), "%d", ++i);
        EXPECT_STREQ(buf, str->s);
    }

    i = 0;
    list_for_each_safe(p, n, &strings.head) {
        struct string_s *str = list_entry(p, struct string_s, list);
        n = str->list.next;
        list_del_init(&str->list);
        free(str->s);
        free(str);
    }
}

/*
void pcutils_avl_init(struct avl_tree *, avl_tree_comp, bool, void *);
struct avl_node *pcutils_avl_find(const struct avl_tree *, const void *);
struct avl_node *pcutils_avl_find_greaterequal(const struct avl_tree *tree, const void *key);
struct avl_node *pcutils_avl_find_lessequal(const struct avl_tree *tree, const void *key);
int pcutils_avl_insert(struct avl_tree *, struct avl_node *);
void pcutils_avl_delete(struct avl_tree *, struct avl_node *);

int pcutils_avl_strcmp(const void *k1, const void *k2, void *ptr);
*/

struct name_s {
    struct avl_node   node;
    char             *s;
};

struct names_s {
    struct avl_tree   root;
};

static int _avl_cmp (const void *k1, const void *k2, void *ptr) {
    const char *s1 = (const char*)k1;
    const char *s2 = (const char*)k2;
    (void)ptr;
    return strcmp(s1, s2);
}

TEST(variant, avl)
{
    struct names_s names;
    pcutils_avl_init(&names.root, _avl_cmp, false, nullptr);
    for (int i=0; i<10; ++i) {
        struct name_s *name = (struct name_s*)malloc(sizeof(*name));
        char buf[20];
        snprintf(buf, sizeof(buf), "%d", i+1);
        name->s = strdup(buf);
        name->node.key = name->s;
        int t = pcutils_avl_insert(&names.root, &name->node);
        ASSERT_EQ(t, 0);
    }

    struct name_s *name;
    avl_for_each_element(&names.root, name, node) {
        fprintf(stderr, "%s\n", name->s);
    }

    name = avl_find_element(&names.root, "9", name, node);
    ASSERT_NE(name, nullptr);
    ASSERT_STREQ((const char*)name->node.key, "9");

    struct name_s *ptr;
    avl_for_each_element_safe(&names.root, name, node, ptr) {
        ptr = avl_next_element(name, node);
        free(name->s);
        free(name);
    }
}

TEST(variant, pcvariant_init_once)
{
    purc_instance_extra_info info = {0, 0};
    int i = 0;
    size_t size = sizeof(purc_variant);
    int ret = 0;
    bool cleanup = false;

    // initial purc
    ret = purc_init ("cn.fmsoft.hybridos.test", "test_init", &info);

    ASSERT_EQ (ret, PURC_ERROR_OK);

    // get statitics information
    struct purc_variant_stat * stat = purc_variant_usage_stat ();
    ASSERT_NE(stat, nullptr);

    EXPECT_EQ (stat->nr_values[PURC_VARIANT_TYPE_NULL], 0);
    EXPECT_EQ (stat->sz_mem[PURC_VARIANT_TYPE_NULL], size);

    EXPECT_EQ (stat->nr_values[PURC_VARIANT_TYPE_UNDEFINED], 0);
    EXPECT_EQ (stat->sz_mem[PURC_VARIANT_TYPE_UNDEFINED], size);

    EXPECT_EQ (stat->nr_values[PURC_VARIANT_TYPE_BOOLEAN], 0);
    EXPECT_EQ (stat->sz_mem[PURC_VARIANT_TYPE_BOOLEAN], size * 2);

    for (i = PURC_VARIANT_TYPE_NUMBER; i < PURC_VARIANT_TYPE_MAX; i++) {
        EXPECT_EQ (stat->nr_values[i], 0);
        EXPECT_EQ (stat->sz_mem[i], 0);
    }

    EXPECT_EQ (stat->nr_total_values, 4);
    EXPECT_EQ (stat->sz_total_mem, 4 * size);
    EXPECT_EQ (stat->nr_reserved, 0);
    EXPECT_EQ (stat->nr_max_reserved, MAX_RESERVED_VARIANTS);


    cleanup = purc_cleanup ();
    ASSERT_EQ (cleanup, true);
}

TEST(variant, pcvariant_init_10_times)
{
    purc_instance_extra_info info = {0, 0};
    int i = 0;
    size_t size = sizeof(purc_variant);
    int ret = 0;
    bool cleanup = false;
    int times = 0;

    for (times = 0; times < 10; times ++) {
        // initial purc
        ret = purc_init ("cn.fmsoft.hybridos.test", "test_init", &info);

        ASSERT_EQ (ret, PURC_ERROR_OK);

        // get statitics information
        struct purc_variant_stat * stat = purc_variant_usage_stat ();

        ASSERT_NE(stat, nullptr);

        EXPECT_EQ (stat->nr_values[PURC_VARIANT_TYPE_NULL], 0);
        EXPECT_EQ (stat->sz_mem[PURC_VARIANT_TYPE_NULL], size);

        EXPECT_EQ (stat->nr_values[PURC_VARIANT_TYPE_UNDEFINED], 0);
        EXPECT_EQ (stat->sz_mem[PURC_VARIANT_TYPE_UNDEFINED], size);

        EXPECT_EQ (stat->nr_values[PURC_VARIANT_TYPE_BOOLEAN], 0);
        EXPECT_EQ (stat->sz_mem[PURC_VARIANT_TYPE_BOOLEAN], size * 2);

        for (i = PURC_VARIANT_TYPE_NUMBER; i < PURC_VARIANT_TYPE_MAX; i++) {
            EXPECT_EQ (stat->nr_values[i], 0);
            EXPECT_EQ (stat->sz_mem[i], 0);
        }

        EXPECT_EQ (stat->nr_total_values, 4);
        EXPECT_EQ (stat->sz_total_mem, 4 * size);
        EXPECT_EQ (stat->nr_reserved, 0);
        EXPECT_EQ (stat->nr_max_reserved, MAX_RESERVED_VARIANTS);

        cleanup = purc_cleanup ();
        ASSERT_EQ (cleanup, true);
    }
}

// to test: only one instance of null variant type.
// purc_variant_make_null
TEST(variant, pcvariant_null)
{
#if 0
    size_t size = sizeof(purc_variant);
    int times = 0;
    int module_times = 0;
    struct purc_variant_stat * stat = NULL;
    purc_variant_t value = NULL;
    purc_variant_t value_prev = NULL;

    // init and deinit module for 10 times
    for (module_times = 0; module_times < 10; module_times++) {

        purc_instance_extra_info info = {0, 0};
        int ret = purc_init ("cn.fmsoft.hybridos.test", "test_init", &info);
        ASSERT_EQ (ret, PURC_ERROR_OK);

        // get initial statitics information
        stat = purc_variant_usage_stat ();
        ASSERT_NE(stat, nullptr);

        size_t nr_values_before = stat->nr_values[PURC_VARIANT_TYPE_NULL];
        size_t sz_mem_before = stat->sz_mem[PURC_VARIANT_TYPE_NULL];
        size_t nr_total_values_before = stat->nr_total_values;
        size_t sz_total_mem_before = stat->sz_total_mem;
        EXPECT_EQ (nr_values_before, 1);
        EXPECT_EQ (sz_mem_before, size);
        EXPECT_EQ (nr_total_values_before, 4);
        EXPECT_EQ (sz_total_mem_before, 4 * size);

        // create constant variant for 5 times, check the statistics
        for (times = 0; times < 5; times++) {

            // create null variant
            value = purc_variant_make_null ();
            ASSERT_NE(value, nullptr);

            if (value_prev == NULL)
                value_prev = value;

            // all undefined purc_variant_t are same
            ASSERT_EQ (value, value_prev);

            // check ref
            ASSERT_EQ (value->refc, 1 + times);

            // check statitics information
            stat = purc_variant_usage_stat ();
            ASSERT_NE(stat, nullptr);

            EXPECT_EQ (nr_values_before, stat->nr_values[PURC_VARIANT_TYPE_NULL]);
            EXPECT_EQ (sz_mem_before, stat->sz_mem[PURC_VARIANT_TYPE_NULL]);
            EXPECT_EQ (nr_total_values_before, stat->nr_total_values);
            EXPECT_EQ (sz_total_mem_before, stat->sz_total_mem);
        }

        // invoke unref 6 times.
        // for null variant, the minimum refc is 1 or 0 ???
        unsigned int refc = 0;
        for (; times > 0; times--) {
            refc = purc_variant_unref (value);
            ASSERT_GE (refc, 0);
        }

        // check statitics information
        stat = purc_variant_usage_stat ();
        ASSERT_NE(stat, nullptr);

        EXPECT_EQ (nr_values_before, stat->nr_values[PURC_VARIANT_TYPE_NULL]);
        EXPECT_EQ (sz_mem_before, stat->sz_mem[PURC_VARIANT_TYPE_NULL]);
        EXPECT_EQ (nr_total_values_before, stat->nr_total_values);
        EXPECT_EQ (sz_total_mem_before, stat->sz_total_mem);

        purc_cleanup ();

        value = NULL;
        value_prev = NULL;
    }
#endif // 0
}


// to test: only one instance of undefined variant type.
// purc_variant_make_undefined
TEST(variant, pcvariant_undefined)
{
#if 0
    size_t size = sizeof(purc_variant);
    int times = 0;
    int module_times = 0;
    struct purc_variant_stat * stat = NULL;
    purc_variant_t value = NULL;
    purc_variant_t value_prev = NULL;

    // init and deinit module for 10 times
    for (module_times = 0; module_times < 10; module_times++) {

        purc_instance_extra_info info = {0, 0};
        int ret = purc_init ("cn.fmsoft.hybridos.test", "test_init", &info);
        ASSERT_EQ (ret, PURC_ERROR_OK);

        // get initial statitics information
        stat = purc_variant_usage_stat ();
        ASSERT_NE(stat, nullptr);

        size_t nr_values_before = stat->nr_values[PURC_VARIANT_TYPE_UNDEFINED];
        size_t sz_mem_before = stat->sz_mem[PURC_VARIANT_TYPE_UNDEFINED];
        size_t nr_total_values_before = stat->nr_total_values;
        size_t sz_total_mem_before = stat->sz_total_mem;
        EXPECT_EQ (nr_values_before, 1);
        EXPECT_EQ (sz_mem_before, size);
        EXPECT_EQ (nr_total_values_before, 4);
        EXPECT_EQ (sz_total_mem_before, 4 * size);

        // create constant variant for 5 times, check the statistics
        for (times = 0; times < 5; times++) {

            // create undefined variant
            value = purc_variant_make_undefined ();
            ASSERT_NE(value, nullptr);

            if (value_prev == NULL)
                value_prev = value;

            // all undefined purc_variant_t are same
            ASSERT_EQ (value, value_prev);

            // check ref
            ASSERT_EQ (value->refc, 1 + times);

            // check statitics information
            stat = purc_variant_usage_stat ();
            ASSERT_NE(stat, nullptr);

            EXPECT_EQ (nr_values_before, stat->nr_values[PURC_VARIANT_TYPE_UNDEFINED]);
            EXPECT_EQ (sz_mem_before, stat->sz_mem[PURC_VARIANT_TYPE_UNDEFINED]);
            EXPECT_EQ (nr_total_values_before, stat->nr_total_values);
            EXPECT_EQ (sz_total_mem_before, stat->sz_total_mem);
        }

        // invoke unref 6 times.
        // for undefined variant, the minimum refc is 1 or 0 ???
        unsigned int refc = 0;
        for (; times > 0; times--) {
            refc = purc_variant_unref (value);
            ASSERT_GE (refc, 0);
        }

        // check statitics information
        stat = purc_variant_usage_stat ();
        ASSERT_NE(stat, nullptr);

        EXPECT_EQ (nr_values_before, stat->nr_values[PURC_VARIANT_TYPE_UNDEFINED]);
        EXPECT_EQ (sz_mem_before, stat->sz_mem[PURC_VARIANT_TYPE_UNDEFINED]);
        EXPECT_EQ (nr_total_values_before, stat->nr_total_values);
        EXPECT_EQ (sz_total_mem_before, stat->sz_total_mem);

        purc_cleanup ();

        value = NULL;
        value_prev = NULL;
    }
#endif
}

// to test: only one true and one false variant instance, but they are calculated
//          in one field of struct purc_variant_stat
// purc_variant_make_undefined
TEST(variant, pcvariant_boolean)
{
#if 0
    size_t size = sizeof(purc_variant);
    int times = 0;
    int module_times = 0;
    struct purc_variant_stat * stat = NULL;
    purc_variant_t value_true = NULL;
    purc_variant_t value_true_prev = NULL;
    purc_variant_t value_false = NULL;
    purc_variant_t value_false_prev = NULL;

    // init and deinit module for 10 times
    for (module_times = 0; module_times < 10; module_times++) {

        purc_instance_extra_info info = {0, 0};
        int ret = purc_init ("cn.fmsoft.hybridos.test", "test_init", &info);
        ASSERT_EQ (ret, PURC_ERROR_OK);

        // get initial statitics information
        stat = purc_variant_usage_stat ();
        ASSERT_NE(stat, nullptr);

        size_t nr_values_before = stat->nr_values[PURC_VARIANT_TYPE_BOOLEAN];
        size_t sz_mem_before = stat->sz_mem[PURC_VARIANT_TYPE_BOOLEAN];
        size_t nr_total_values_before = stat->nr_total_values;
        size_t sz_total_mem_before = stat->sz_total_mem;
        EXPECT_EQ (nr_values_before, 2);
        EXPECT_EQ (sz_mem_before, 2 * size);
        EXPECT_EQ (nr_total_values_before, 4);
        EXPECT_EQ (sz_total_mem_before, 4 * size);

        // create constant variant for 5 times, check the statistics
        for (times = 0; times < 5; times++) {

            // create true variant
            value_true = purc_variant_make_boolean (true);
            ASSERT_NE(value_true, nullptr);

            if (value_true_prev == NULL)
                value_true_prev = value_true;

            // all undefined purc_variant_t are same
            ASSERT_EQ (value_true, value_true_prev);

            // check ref
            ASSERT_EQ (value_true->refc, 1 + times);

            // check statitics information
            stat = purc_variant_usage_stat ();
            ASSERT_NE(stat, nullptr);

            EXPECT_EQ (nr_values_before, stat->nr_values[PURC_VARIANT_TYPE_BOOLEAN]);
            EXPECT_EQ (sz_mem_before, stat->sz_mem[PURC_VARIANT_TYPE_BOOLEAN]);
            EXPECT_EQ (nr_total_values_before, stat->nr_total_values);
            EXPECT_EQ (sz_total_mem_before, stat->sz_total_mem);


            // create false variant
            value_false = purc_variant_make_boolean (false);
            ASSERT_NE(value_false, nullptr);

            if (value_false_prev == NULL)
                value_false_prev = value_false;

            // all undefined purc_variant_t are same
            ASSERT_EQ (value_false, value_false_prev);

            // check ref
            ASSERT_EQ (value_false->refc, 1 + times);

            // check statitics information
            stat = purc_variant_usage_stat ();
            ASSERT_NE(stat, nullptr);

            EXPECT_EQ (nr_values_before, stat->nr_values[PURC_VARIANT_TYPE_BOOLEAN]);
            EXPECT_EQ (sz_mem_before, stat->sz_mem[PURC_VARIANT_TYPE_BOOLEAN]);
            EXPECT_EQ (nr_total_values_before, stat->nr_total_values);
            EXPECT_EQ (sz_total_mem_before, stat->sz_total_mem);
        }

        // invoke unref 6 times.
        // for boolean variant, the minimum refc is 2 or 0 ???
        unsigned int refc = 0;
        for (; times > 0; times--) {
            refc = purc_variant_unref (value_true);
            ASSERT_GE (refc, 0);
        }

        for (times = 5; times > 0; times--) {
            refc = purc_variant_unref (value_false);
            ASSERT_GE (refc, 0);
        }

        // check statitics information
        stat = purc_variant_usage_stat ();
        ASSERT_NE(stat, nullptr);

        EXPECT_EQ (nr_values_before, stat->nr_values[PURC_VARIANT_TYPE_BOOLEAN]);
        EXPECT_EQ (sz_mem_before, stat->sz_mem[PURC_VARIANT_TYPE_BOOLEAN]);
        EXPECT_EQ (nr_total_values_before, stat->nr_total_values);
        EXPECT_EQ (sz_total_mem_before, stat->sz_total_mem);

        purc_cleanup ();

        value_true = NULL;
        value_true_prev = NULL;
        value_false = NULL;
        value_false_prev = NULL;
    }
#endif // 0
}


// to test:
// purc_variant_make_number ()
// purc_variant_serialize ()
TEST(variant, pcvariant_number)
{
    purc_variant_t value = NULL;
    purc_instance_extra_info info = {0, 0};
    int ret = purc_init ("cn.fmsoft.hybridos.test", "test_init", &info);
    ASSERT_EQ (ret, PURC_ERROR_OK);

    // create with double
    // serialize option ???
    double number = 123.4560000;
    value = purc_variant_make_number (number);
    ASSERT_NE(value, PURC_VARIANT_INVALID);

    // serialize
    char buf[32];
    purc_rwstream_t my_rws = purc_rwstream_new_from_mem(buf, sizeof(buf) - 1);
    ASSERT_NE(my_rws, nullptr);

    size_t len_expected = 0;
    ssize_t n = purc_variant_serialize(value, my_rws,
            0, PCVARIANT_SERIALIZE_OPT_NOZERO, &len_expected);
    ASSERT_GT(n, 0);

    buf[n] = 0;
    ASSERT_STREQ(buf, "123.456");

    purc_variant_unref(value);
    purc_rwstream_destroy(my_rws);

    purc_cleanup ();
}

// to test:
// purc_variant_make_longuint ()
// purc_variant_serialize ()
TEST(variant, pcvariant_ulongint)
{
    purc_variant_t value = NULL;
    purc_instance_extra_info info = {0, 0};

    int ret = purc_init ("cn.fmsoft.hybridos.test", "test_init", &info);
    ASSERT_EQ (ret, PURC_ERROR_OK);

    // create longuint variant with valild value, and serialize
    // expected: get the variant
    uint64_t number = 0xFFFFFFFFFFFFFFFF;
    value = purc_variant_make_ulongint (number);
    ASSERT_NE(value, PURC_VARIANT_INVALID);

    // serialize
    char buf[128];
    purc_rwstream_t my_rws = purc_rwstream_new_from_mem(buf, sizeof(buf) - 1);
    ASSERT_NE(my_rws, nullptr);

    purc_rwstream_seek(my_rws, 0, SEEK_SET);
    size_t len_expected = 0;
    ssize_t n = purc_variant_serialize(value, my_rws,
            0, PCVARIANT_SERIALIZE_OPT_NOZERO, &len_expected);
    ASSERT_GT(n, 0);

    buf[n] = 0;

    char buffer [256];
    snprintf (buffer, sizeof(buffer), "%lluUL", (unsigned long long)number);

    ASSERT_STREQ(buffer, buf);
    purc_variant_unref(value);

    // create longuint variant with negatives, and serialize
    int64_t negative = 0xFFFFFFFFFFFFFFFF;
    value = purc_variant_make_ulongint (negative);
    ASSERT_NE(value, PURC_VARIANT_INVALID);

    purc_rwstream_seek(my_rws, 0, SEEK_SET);
    len_expected = 0;
    n = purc_variant_serialize(value, my_rws,
            0, PCVARIANT_SERIALIZE_OPT_NOZERO, &len_expected);
    ASSERT_GT(n, 0);

    buf[n] = 0;
    ASSERT_STREQ(buffer, buf);

    purc_variant_unref(value);
    purc_rwstream_destroy(my_rws);

    purc_cleanup ();
}

// to test:
// purc_variant_make_longint ()
// purc_variant_serialize ()
TEST(variant, pcvariant_longint)
{
    purc_variant_t value = NULL;
    purc_instance_extra_info info = {0, 0};

    int ret = purc_init ("cn.fmsoft.hybridos.test", "test_init", &info);
    ASSERT_EQ (ret, PURC_ERROR_OK);

    // create longint variant with valild value, and serialize
    // expected: get the variant
    int64_t number = 0x7FFFFFFFFFFFFFFF;
    value = purc_variant_make_longint (number);
    ASSERT_NE(value, PURC_VARIANT_INVALID);

    // serialize
    char buf[128];
    purc_rwstream_t my_rws = purc_rwstream_new_from_mem(buf, sizeof(buf) - 1);
    ASSERT_NE(my_rws, nullptr);

    purc_rwstream_seek(my_rws, 0, SEEK_SET);
    size_t len_expected = 0;
    ssize_t n = purc_variant_serialize(value, my_rws,
            0, PCVARIANT_SERIALIZE_OPT_NOZERO, &len_expected);
    ASSERT_GT(n, 0);

    buf[n] = 0;

    char buffer [256];
    snprintf (buffer, sizeof(buffer), "%lldL", (long long)number);

    ASSERT_STREQ(buffer, buf);
    purc_variant_unref(value);


<<<<<<< HEAD
    // create longint variant with negatives, and serialize
    int64_t negative = 0xFFFFFFFFFFFFFFFF;
    value = purc_variant_make_longint (negative);
=======
    // create longuint variant with negatives, and serialize
    uint64_t positive = 0xFFFFFFFFFFFFFFFF;
    value = purc_variant_make_ulongint (positive);
>>>>>>> 4cc8bb3d
    ASSERT_NE(value, PURC_VARIANT_INVALID);

    purc_rwstream_seek(my_rws, 0, SEEK_SET);
    len_expected = 0;
    n = purc_variant_serialize(value, my_rws,
            0, PCVARIANT_SERIALIZE_OPT_NOZERO, &len_expected);
    ASSERT_GT(n, 0);

    buf[n] = 0;
<<<<<<< HEAD
    snprintf (buffer, sizeof(buffer), "%lldL", (long long)negative);
=======
    snprintf (buffer, sizeof(buffer), "%lluUL", (unsigned long long)positive);
>>>>>>> 4cc8bb3d
    ASSERT_STREQ(buffer, buf);

    purc_variant_unref(value);
    purc_rwstream_destroy(my_rws);

    purc_cleanup ();
}

// to test:
// purc_variant_make_longdouble ()
// purc_variant_serialize ()
TEST(variant, pcvariant_longdouble)
{
    purc_variant_t value = NULL;
    purc_instance_extra_info info = {0, 0};

    int ret = purc_init ("cn.fmsoft.hybridos.test", "test_init", &info);
    ASSERT_EQ (ret, PURC_ERROR_OK);

    // create longdouble variant with valild value, and serialize
    // expected: get the variant
    long double number = 123.4560000;
    value = purc_variant_make_number (number);
    ASSERT_NE(value, PURC_VARIANT_INVALID);

    // serialize
    char buf[32];
    purc_rwstream_t my_rws = purc_rwstream_new_from_mem(buf, sizeof(buf) - 1);
    ASSERT_NE(my_rws, nullptr);

    size_t len_expected = 0;
    ssize_t n = purc_variant_serialize(value, my_rws,
            0, PCVARIANT_SERIALIZE_OPT_NOZERO, &len_expected);
    ASSERT_GT(n, 0);

    buf[n] = 0;
    ASSERT_STREQ(buf, "123.456");

    purc_variant_unref(value);
    purc_rwstream_destroy(my_rws);

    purc_cleanup ();
}

// to test:
// purc_variant_make_string ();
// purc_variant_get_string_const ();
// purc_variant_string_length ();
// purc_variant_serialize ()
TEST(variant, pcvariant_string)
{
    purc_variant_t value = NULL;
    purc_instance_extra_info info = {0, 0};

    const char short_ok[] = "\x61\x62\xE5\x8C\x97\xE4\xBA\xAC\xE4\xB8\x8A\xE6\xB5\xB7\x00";   // ab北京上海
    const char short_err[] = "\x61\x62\xE5\x02\x97\xE4\xBA\xAC\xE4\xB8\x8A\xE6\xB5\xB7\x00";   // ab北京上海
    const char long_ok[] = "\x61\x62\xE5\x8C\x97\xE4\xBA\xAC\xE4\xB8\x8A\xE6\xB5\xB7\xE5\x8C\x97\xE4\xBA\xAC\xE4\xB8\x8A\xE6\xB5\xB7\x00";   // ab北京上海北京上海
    const char long_err[] = "\x61\x62\xE5\x02\x97\xE4\xBA\xAC\xE4\xB8\x8A\xE6\xB5\xB7\xE5\x8C\x97\xE4\xBA\xAC\xE4\xB8\x8A\xE6\xB5\xB7\x00";   // ab北京上海北京上海
    size_t length = 0;
    size_t real_size = MAX (sizeof(long double), sizeof(void*) * 2);

    int ret = purc_init ("cn.fmsoft.hybridos.test", "test_init", &info);
    ASSERT_EQ (ret, PURC_ERROR_OK);

    // create short string variant without checking, input in utf8-encoding
    // expected: get the variant with original string
    value = purc_variant_make_string (short_ok, false);
    ASSERT_NE(value, PURC_VARIANT_INVALID);
    length = purc_variant_string_length (value);
    ASSERT_EQ (length, strlen(purc_variant_get_string_const (value)) + 1);
    ASSERT_LT (length, real_size);
    purc_variant_unref(value);

    // create short string variant without checking, input not in utf8-encoding
    // expected: get the variant with original string
    value = purc_variant_make_string (short_err, false);
    ASSERT_NE(value, PURC_VARIANT_INVALID);
    length = purc_variant_string_length (value);
    ASSERT_EQ (length, strlen(purc_variant_get_string_const (value)) + 1);
    ASSERT_LT (length, real_size);
    purc_variant_unref(value);

    // create short string variant with checking, input in utf8-encoding
    // expected: get the variant with original string
    value = purc_variant_make_string (short_ok, true);
    ASSERT_NE(value, PURC_VARIANT_INVALID);
    length = purc_variant_string_length (value);
    ASSERT_EQ (length, strlen(purc_variant_get_string_const (value)) + 1);
    ASSERT_LT (length, real_size);
    purc_variant_unref(value);

    // create short string variant with checking, input is not in utf8-encoding
    // expected: get PURC_VARIANT_INVALID
    value = purc_variant_make_string (short_err, true);
    ASSERT_EQ(value, PURC_VARIANT_INVALID);

    // create long string variant without checking, input in utf8-encoding
    // expected: get the variant with original string
    value = purc_variant_make_string (long_ok, false);
    ASSERT_NE(value, PURC_VARIANT_INVALID);
    length = purc_variant_string_length (value);
    ASSERT_EQ (length, strlen(purc_variant_get_string_const (value)) + 1);
    ASSERT_GT (length, real_size);
    purc_variant_unref(value);

    // create long string variant without checking, input not in utf8-encoding
    // expected: get the variant with original string
    value = purc_variant_make_string (long_err, false);
    ASSERT_NE(value, PURC_VARIANT_INVALID);
    length = purc_variant_string_length (value);
    ASSERT_EQ (length, strlen(purc_variant_get_string_const (value)) + 1);
    ASSERT_GT (length, real_size);
    purc_variant_unref(value);

    // create long string variant with checking, input in utf8-encoding
    // expected: get the variant with original string
    value = purc_variant_make_string (long_ok, true);
    ASSERT_NE(value, PURC_VARIANT_INVALID);
    length = purc_variant_string_length (value);
    ASSERT_EQ (length, strlen(purc_variant_get_string_const (value)) + 1);
    ASSERT_GT (length, real_size);
    purc_variant_unref(value);

    // create long string variant with checking, input not in utf8-encoding
    // expected: get PURC_VARIANT_INVALID
    value = purc_variant_make_string (long_err, true);
    ASSERT_EQ(value, PURC_VARIANT_INVALID);

    // create short string variant with null pointer
    value = purc_variant_make_string (NULL, true);
    ASSERT_EQ(value, PURC_VARIANT_INVALID);

    purc_cleanup ();
}


// to test:
// purc_variant_make_atom_string ();
// purc_variant_make_atom_string_static ();
// purc_variant_get_atom_string_const ();
// purc_variant_serialize ()
TEST(variant, pcvariant_atom_string)
{
    purc_variant_t value = NULL;
    purc_variant_t dup = NULL;
    purc_instance_extra_info info = {0, 0};

    const char string_ok[] = "\x61\x62\xE5\x8C\x97\xE4\xBA\xAC\xE4\xB8\x8A\xE6\xB5\xB7\xE5\x8C\x97\xE4\xBA\xAC\xE4\xB8\x8A\xE6\xB5\xB7\x00";   // ab北京上海北京上海
    const char string_err[] = "\x61\x62\xE5\x02\x97\xE4\xBA\xAC\xE4\xB8\x8A\xE6\xB5\xB7\xE5\x8C\x97\xE4\xBA\xAC\xE4\xB8\x8A\xE6\xB5\xB7\x00";   // ab北京上海北京上海
    const char string_test[] = "\xE5\x8C\x97\xE4\xBA\xAC\xE4\xB8\x8A\xE6\xB5\xB7\xE5\x8C\x97\xE4\xBA\xAC\xE4\xB8\x8A\xE6\xB5\xB7\x00";   // ab北京上海北京上海

    int ret = purc_init ("cn.fmsoft.hybridos.test", "test_init", &info);
    ASSERT_EQ (ret, PURC_ERROR_OK);


    // create atom string variant without checking, input in utf8-encoding,
    // expected: get the variant with string.
    value = purc_variant_make_atom_string (string_ok, false);
    ASSERT_NE(value, PURC_VARIANT_INVALID);
    ASSERT_STREQ (string_ok, purc_variant_get_atom_string_const (value));
    purc_variant_unref(value);


    // create atom string variant without checking, input not in utf8-encoding
    // expected: get the variant with string.
    value = purc_variant_make_atom_string (string_err, false);
    ASSERT_NE(value, PURC_VARIANT_INVALID);
    ASSERT_STREQ (string_err, purc_variant_get_atom_string_const (value));
    purc_variant_unref(value);


    // create atom string variant with checking, input in utf8-encoding
    // expected: get the variant with string.
    value = purc_variant_make_atom_string (string_ok, true);
    ASSERT_NE(value, PURC_VARIANT_INVALID);
    ASSERT_STREQ (string_ok, purc_variant_get_atom_string_const (value));
    purc_variant_unref(value);


    // create atom string variant with checking, input is not in utf8-encoding
    // expected: get PURC_VARIANT_INVALID
    value = purc_variant_make_atom_string (string_err, true);
    ASSERT_EQ(value, PURC_VARIANT_INVALID);

    // create static atom string variant without checking, input in utf8-encoding
    // expected: get the variant with string.
    value = purc_variant_make_atom_string_static (string_ok, false);
    ASSERT_NE(value, PURC_VARIANT_INVALID);
    ASSERT_STREQ (string_ok, purc_variant_get_atom_string_const (value));
    purc_variant_unref(value);


    // create static atom string variant without checking, input not in utf8-encoding
    // expected: get the variant with string.
    value = purc_variant_make_atom_string_static (string_err, false);
    ASSERT_NE(value, PURC_VARIANT_INVALID);
    ASSERT_STREQ (string_err, purc_variant_get_atom_string_const (value));
    purc_variant_unref(value);


    // create static atom string variant with checking, input in utf8-encoding
    // expected: get the variant with string.
    value = purc_variant_make_atom_string_static (string_ok, true);
    ASSERT_NE(value, PURC_VARIANT_INVALID);
    ASSERT_STREQ (string_ok, purc_variant_get_atom_string_const (value));
    purc_variant_unref(value);



    // create static atom string variant with checking, input not in utf8-encoding
    // expected: get PURC_VARIANT_INVALID
    value = purc_variant_make_atom_string_static (string_err, true);
    ASSERT_EQ(value, PURC_VARIANT_INVALID);

    // create two atom string variants with same input string, check the atom 
    //        and string pointer whether are equal 
    // expected: atom and string pointer is same. 
    value = purc_variant_make_atom_string (string_ok, true);
    ASSERT_NE(value, PURC_VARIANT_INVALID);
    const char * value_str = purc_variant_get_atom_string_const (value);
    ASSERT_NE (string_ok, value_str);           // string pointers are different
    purc_variant_unref(value);


    dup = purc_variant_make_atom_string (string_ok, true);
    ASSERT_NE(dup, PURC_VARIANT_INVALID);
    const char * dup_str = purc_variant_get_atom_string_const (value);
    ASSERT_NE (string_ok, dup_str);             // string pointers are different

    ASSERT_EQ(dup->sz_ptr[1], value->sz_ptr[1]);        // atoms are same
    ASSERT_STREQ(value_str, dup_str);                   // strings are same
    purc_variant_unref(value);

    // create two static atom string variants with same input string, check the atom
    //        and string pointer
    // expected: atom and string pointer is same. 
    value = purc_variant_make_atom_string_static (string_test, true);
    ASSERT_NE(value, PURC_VARIANT_INVALID);
    value_str = purc_variant_get_atom_string_const (value);
    ASSERT_EQ (string_test, value_str);           // string pointers are different
    purc_variant_unref(value);


    // create atom string variant with null pointer
    value = purc_variant_make_atom_string (NULL, true);
    ASSERT_EQ(value, PURC_VARIANT_INVALID);

    value = purc_variant_make_atom_string_static (NULL, true);
    ASSERT_EQ(value, PURC_VARIANT_INVALID);

    purc_cleanup ();
}

// to test:
// purc_variant_make_byte_sequence ();
// purc_variant_get_bytes_const ();
// purc_variant_sequence_length ();
// purc_variant_serialize ()
TEST(variant, pcvariant_sequence)
{
    purc_variant_t value = NULL;
    purc_instance_extra_info info = {0, 0};
    size_t length = 0;
    size_t real_size = MAX (sizeof(long double), sizeof(void*) * 2);

    int ret = purc_init ("cn.fmsoft.hybridos.test", "test_init", &info);
    ASSERT_EQ (ret, PURC_ERROR_OK);

    const unsigned char short_bytes[] = "\x01\x02\x03\x04\x05\x06\x07\x08\x09\x0A\x0B\x0C\x0D\x0E\x0F";
    const unsigned char long_bytes[] = "\x01\x02\x03\x04\x05\x06\x07\x08\x09\x0A\x0B\x0C\x0D\x0E\x0F\x0F\x0E\x0D\x0C\x0B\x0A\x09\x08\x07\x06\x05\x04\x03\x02\x01";
    
    // create short sequence variant
    // expected: get the variant with original byte sequence
    value = purc_variant_make_byte_sequence (short_bytes, 15);
    ASSERT_NE(value, PURC_VARIANT_INVALID);
    length = purc_variant_sequence_length (value);
    ASSERT_LT (length, real_size);
    ASSERT_EQ (length, 15);
    purc_variant_unref(value);


    // create long sequence variant
    // expected: get the variant with original string
    value = purc_variant_make_byte_sequence (long_bytes, 30);
    ASSERT_NE(value, PURC_VARIANT_INVALID);
    length = purc_variant_sequence_length (value);
    ASSERT_GT (length, real_size);
    ASSERT_EQ (length, 30);
    purc_variant_unref(value);


    // create sequence variant with null pointer, 0 size
    // expected: return PURC_VARIANT_INVALID. 
    value = purc_variant_make_byte_sequence (NULL, 15);
    ASSERT_EQ(value, PURC_VARIANT_INVALID);

    value = purc_variant_make_byte_sequence (NULL, 0);
    ASSERT_EQ(value, PURC_VARIANT_INVALID);

    value = purc_variant_make_byte_sequence (short_bytes, 0);
    ASSERT_EQ(value, PURC_VARIANT_INVALID);

    purc_cleanup ();
}


// to test:
// purc_variant_make_dynamic_value ();
// purc_variant_serialize ()
purc_variant_t getter(purc_variant_t root, int nr_args, purc_variant_t arg0, ...)
{
    UNUSED_PARAM(root);
    UNUSED_PARAM(nr_args);
    UNUSED_PARAM(arg0);
    purc_variant_t value = purc_variant_make_number (3.1415926);
    return value;
}

purc_variant_t setter(purc_variant_t root, int nr_args, purc_variant_t arg0, ...)
{
    UNUSED_PARAM(root);
    UNUSED_PARAM(nr_args);
    UNUSED_PARAM(arg0);
    purc_variant_t value = purc_variant_make_number (2.71828828);
    return value;
}

TEST(variant, pcvariant_dynamic)
{
    purc_variant_t value = NULL;
    purc_instance_extra_info info = {0, 0};

    int ret = purc_init ("cn.fmsoft.hybridos.test", "test_init", &info);
    ASSERT_EQ (ret, PURC_ERROR_OK);

    // create dynamic variant with valid pointer
    // expected: get the dynamic variant with valid pointer
    value = purc_variant_make_dynamic (getter, setter);
    ASSERT_NE(value, PURC_VARIANT_INVALID);
    ASSERT_EQ(value->ptr_ptr[0], getter);
    ASSERT_EQ(value->ptr_ptr[1], setter);
    purc_variant_unref(value);

    // create dynamic variant with setting getter pointer to null
    value = purc_variant_make_dynamic (NULL, setter);
    ASSERT_EQ(value, PURC_VARIANT_INVALID);

    // create dynamic variant with setting setter pointer to null
    value = purc_variant_make_dynamic (getter, NULL);
    ASSERT_NE(value, PURC_VARIANT_INVALID);
    purc_variant_unref(value);

    purc_cleanup ();
}

// to test:
// purc_variant_make_native ();
// purc_variant_serialize ()
bool releaser (void* entity)
{
    UNUSED_PARAM(entity);
    return true;
}

TEST(variant, pcvariant_native)
{
    purc_variant_t value = NULL;
    purc_instance_extra_info info = {0, 0};

    int ret = purc_init ("cn.fmsoft.hybridos.test", "test_init", &info);
    ASSERT_EQ (ret, PURC_ERROR_OK);

    // create native variant with valid pointer
    // expected: get the native variant with valid pointer
    char buf[32];
    purc_rwstream_t my_rws = purc_rwstream_new_from_mem(buf, sizeof(buf) - 1);

    value = purc_variant_make_native (my_rws, releaser);
    ASSERT_NE(value, PURC_VARIANT_INVALID);
    purc_variant_unref(value);

    // create native variant with native_entity = NULL
    // expected: return PURC_VARIANT_INVALID 
    value = purc_variant_make_native (NULL, releaser);
    ASSERT_EQ(value, PURC_VARIANT_INVALID);

    // create native variant with valid native_entity and releaser = NULL
    // expected: get native variant with releaser = NULL ???
    value = purc_variant_make_native (my_rws, NULL);
    ASSERT_NE(value, PURC_VARIANT_INVALID);

    purc_variant_unref(value);
    purc_rwstream_destroy(my_rws);

    purc_cleanup ();
}

// to test:
// loop buffer in heap 
TEST(variant, pcvariant_loopbuffer_one)
{
    int times = 0;
    purc_variant_t value = NULL;
    purc_instance_extra_info info = {0, 0};
    const char long_str[] = "\x61\x62\xE5\x8C\x97\xE4\xBA\xAC\xE4\xB8\x8A\xE6\xB5\xB7\xE5\x8C\x97\xE4\xBA\xAC\xE4\xB8\x8A\xE6\xB5\xB7\x00";   // ab北京上海北京上海
    size_t old_size = 0;
    size_t new_size = 0;
    size_t block = sizeof(purc_variant);

    int ret = purc_init ("cn.fmsoft.hybridos.test", "test_init", &info);
    ASSERT_EQ (ret, PURC_ERROR_OK);

    // get statitics information
    struct purc_variant_stat * stat = purc_variant_usage_stat ();
    ASSERT_NE(stat, nullptr);
    old_size = stat->sz_total_mem;

    // create one variant value, and release it. check totol_mem
    // expect : initial value + sizeof(purc_variant)
    // note: only use one resered memory space
    for (times = 0; times < MAX_RESERVED_VARIANTS - 1; times++) { 
        // create variant
        value = purc_variant_make_string (long_str, true);

        // get the total memory
        stat = purc_variant_usage_stat ();
        ASSERT_NE(stat, nullptr);
        new_size = stat->sz_total_mem;

        ASSERT_EQ (new_size, old_size + block + purc_variant_string_length (value));

        // unref
        purc_variant_unref (value);

        // get the total memory
        stat = purc_variant_usage_stat ();
        ASSERT_NE(stat, nullptr);
        new_size = stat->sz_total_mem;

        ASSERT_EQ (new_size, old_size + block);
    }

    purc_cleanup ();
}


// to test:
// loop buffer in heap 
TEST(variant, pcvariant_loopbuffer_all)
{
    if (1) return;
    int i = 0;
    purc_variant_t value[MAX_RESERVED_VARIANTS];
    purc_instance_extra_info info = {0, 0};
    const char long_str[] = "\x61\x62\xE5\x8C\x97\xE4\xBA\xAC\xE4\xB8\x8A\xE6\xB5\xB7\xE5\x8C\x97\xE4\xBA\xAC\xE4\xB8\x8A\xE6\xB5\xB7\x00";   // ab北京上海北京上海
    size_t old_size = 0;
    size_t calc_size = 0;
    size_t new_size = 0;
    size_t block = sizeof(purc_variant);

    int ret = purc_init ("cn.fmsoft.hybridos.test", "test_init", &info);
    ASSERT_EQ (ret, PURC_ERROR_OK);

    // get statitics information
    struct purc_variant_stat * stat = purc_variant_usage_stat ();
    ASSERT_NE(stat, nullptr);
    old_size = stat->sz_total_mem;

    // create MAX_RESERVED_VARIANTS variant values, and release it. check totol_mem
    // expect : initial value + sizeof(purc_variant) * (MAX_RESERVED_VARIANTS - 1)
    // note: only (MAX_RESERVED_VARIANTS - 1) spaces can be used
    for (i = 0; i < MAX_RESERVED_VARIANTS; i++) { 
        // create variant
        value[i] = purc_variant_make_string (long_str, true);

        // get the total memory
        stat = purc_variant_usage_stat ();
        ASSERT_NE(stat, nullptr);
        new_size = stat->sz_total_mem;
        calc_size += block + purc_variant_string_length (value[i]);

        ASSERT_EQ (new_size, old_size + calc_size);
    }

    // release all variant, the loop buufers are not released
    for (i = 0; i < MAX_RESERVED_VARIANTS - 1; i++) { 
        calc_size -= purc_variant_string_length (value[i]);
        purc_variant_unref (value[i]);

        // get the total memory
        stat = purc_variant_usage_stat ();
        ASSERT_NE(stat, nullptr);
        new_size = stat->sz_total_mem;

        ASSERT_EQ (new_size, old_size + calc_size);

    }

    calc_size -= purc_variant_string_length (value[MAX_RESERVED_VARIANTS - 1]);
    purc_variant_unref (value[MAX_RESERVED_VARIANTS - 1]);
    stat = purc_variant_usage_stat ();
    ASSERT_NE(stat, nullptr);
    new_size = stat->sz_total_mem;
    calc_size -= block;

    ASSERT_EQ (new_size, old_size + calc_size);

    // buffers are full, create MAX_RESERVED_VARIANTS variant values again
    for (i = 0; i < MAX_RESERVED_VARIANTS - 1; i++) { 
        // create variant
        value[i] = purc_variant_make_string (long_str, true);

        // get the total memory
        stat = purc_variant_usage_stat ();
        ASSERT_NE(stat, nullptr);
        new_size = stat->sz_total_mem;
        calc_size += purc_variant_string_length (value[i]);

        ASSERT_EQ (new_size, old_size + calc_size);
    }

    // create another variant
    value[MAX_RESERVED_VARIANTS -1] = purc_variant_make_string (long_str, true);
    stat = purc_variant_usage_stat ();
    ASSERT_NE(stat, nullptr);
    new_size = stat->sz_total_mem;
    calc_size += purc_variant_string_length (value[i]);

    ASSERT_EQ (new_size, old_size + calc_size + block);



    purc_cleanup ();
}

static inline purc_variant_t
_getter(purc_variant_t root, int nr_args, purc_variant_t arg0, ...)
{
    UNUSED_PARAM(root);
    UNUSED_PARAM(nr_args);
    UNUSED_PARAM(arg0);
    abort();
    return PURC_VARIANT_INVALID;
}

static inline bool
_native_releaser(void* entity)
{
    size_t nr = *(size_t*)entity;
    if (nr!=1)
        abort();
    return true;
}

TEST(variant, api_edge_case_bad_arg)
{
    purc_instance_extra_info info = {0, 0};
    int ret = purc_init ("cn.fmsoft.hybridos.test", "test_init", &info);
    ASSERT_EQ (ret, PURC_ERROR_OK);

    char utf8[] = "我们";

    purc_variant_t v;
    v = purc_variant_make_string(NULL, false);
    ASSERT_EQ(v, PURC_VARIANT_INVALID);

    v = purc_variant_make_string(utf8, false);
    ASSERT_NE(v, PURC_VARIANT_INVALID);
    purc_variant_unref(v);

    v = purc_variant_make_string(utf8, true);
    ASSERT_NE(v, PURC_VARIANT_INVALID);
    purc_variant_unref(v);

    // this is not a strict utf8-checker yet
    // int pos = 2;
    // char c = utf8[pos];
    // utf8[pos] = '\x0';
    // v = purc_variant_make_string(utf8, true);
    // ASSERT_EQ(v, PURC_VARIANT_INVALID);
    // utf8[pos] = c;

    const char* s;
    s = purc_variant_get_string_const(PURC_VARIANT_INVALID);
    ASSERT_EQ(s, nullptr);

    v = purc_variant_make_number(1.0);
    ASSERT_NE(v, PURC_VARIANT_INVALID);
    s = purc_variant_get_string_const(v);
    ASSERT_EQ(s, nullptr);
    purc_variant_unref(v);

    v = purc_variant_make_atom_string(NULL, false);
    ASSERT_EQ(v, PURC_VARIANT_INVALID);

    v = purc_variant_make_atom_string(utf8, false);
    ASSERT_NE(v, PURC_VARIANT_INVALID);
    purc_variant_unref(v);

    v = purc_variant_make_atom_string(utf8, true);
    ASSERT_NE(v, PURC_VARIANT_INVALID);
    purc_variant_unref(v);

    v = purc_variant_make_atom_string_static(NULL, false);
    ASSERT_EQ(v, PURC_VARIANT_INVALID);

    v = purc_variant_make_atom_string_static(utf8, false);
    ASSERT_NE(v, PURC_VARIANT_INVALID);
    purc_variant_unref(v);

    v = purc_variant_make_atom_string_static(utf8, true);
    ASSERT_NE(v, PURC_VARIANT_INVALID);
    purc_variant_unref(v);

    s = purc_variant_get_atom_string_const(PURC_VARIANT_INVALID);
    ASSERT_EQ(s, nullptr);

    v = purc_variant_make_number(1.0);
    ASSERT_NE(v, PURC_VARIANT_INVALID);
    s = purc_variant_get_atom_string_const(v);
    ASSERT_EQ(s, nullptr);
    purc_variant_unref(v);

    v = purc_variant_make_byte_sequence(NULL, 0);
    ASSERT_EQ(v, PURC_VARIANT_INVALID);

    v = purc_variant_make_byte_sequence(utf8, 0);
    ASSERT_EQ(v, PURC_VARIANT_INVALID);

    v = purc_variant_make_byte_sequence(utf8, 1);
    ASSERT_NE(v, PURC_VARIANT_INVALID);
    purc_variant_unref(v);

    const unsigned char *bytes;
    size_t nr;
    bytes = purc_variant_get_bytes_const(PURC_VARIANT_INVALID, NULL);
    ASSERT_EQ(bytes, nullptr);

    v = purc_variant_make_number(1.0);
    ASSERT_NE(v, PURC_VARIANT_INVALID);
    bytes = purc_variant_get_bytes_const(v, NULL);
    ASSERT_EQ(bytes, nullptr);
    bytes = purc_variant_get_bytes_const(v, &nr);
    ASSERT_EQ(bytes, nullptr);
    purc_variant_unref(v);

    v = purc_variant_make_dynamic(NULL, NULL);
    ASSERT_EQ(v, PURC_VARIANT_INVALID);
    v = purc_variant_make_dynamic(_getter, NULL);
    ASSERT_NE(v, PURC_VARIANT_INVALID);
    purc_variant_unref(v);
    v = purc_variant_make_dynamic(_getter, _getter);
    ASSERT_NE(v, PURC_VARIANT_INVALID);
    purc_variant_unref(v);

    v = purc_variant_make_native(NULL, NULL);
    ASSERT_EQ(v, PURC_VARIANT_INVALID);
    v = purc_variant_make_native((void*)1, NULL);
    ASSERT_NE(v, PURC_VARIANT_INVALID);
    purc_variant_unref(v);
    nr = 1;
    v = purc_variant_make_native(&nr, _native_releaser);
    ASSERT_NE(v, PURC_VARIANT_INVALID);
    purc_variant_unref(v);

    purc_cleanup ();
}

TEST(variant, four_constants)
{
    if (1) return;
    purc_instance_extra_info info = {0, 0};
    int ret = purc_init ("cn.fmsoft.hybridos.test", "test_init", &info);
    ASSERT_EQ (ret, PURC_ERROR_OK);

    struct purc_variant_stat * stat = purc_variant_usage_stat ();
    ASSERT_NE(stat, nullptr);
    ASSERT_EQ(stat->nr_values[PURC_VARIANT_TYPE_UNDEFINED], 0);
    ASSERT_EQ(stat->nr_values[PURC_VARIANT_TYPE_NULL], 0);
    ASSERT_EQ(stat->nr_values[PURC_VARIANT_TYPE_BOOLEAN], 0);

    purc_variant_t v;

    // create first undefined variant
    v = purc_variant_make_undefined();
    ASSERT_NE(v, PURC_VARIANT_INVALID);

    // create second undefined variant
    v = purc_variant_make_undefined();
    ASSERT_NE(v, PURC_VARIANT_INVALID);

    // create third undefined variant
    v = purc_variant_make_undefined();
    ASSERT_NE(v, PURC_VARIANT_INVALID);

    ASSERT_EQ(v->refc, 3);

    // get the reference times
    stat = purc_variant_usage_stat ();
    ASSERT_NE(stat, nullptr);
    ASSERT_EQ(stat->nr_values[PURC_VARIANT_TYPE_UNDEFINED], 3);

    // it is const, unref 2 times
    purc_variant_unref(v);
    purc_variant_unref(v);
    stat = purc_variant_usage_stat ();
    ASSERT_NE(stat, nullptr);
    ASSERT_EQ(stat->nr_values[PURC_VARIANT_TYPE_UNDEFINED], 1);



    // create first null variant
    v = purc_variant_make_null();
    ASSERT_NE(v, PURC_VARIANT_INVALID);

    // create second null variant
    v = purc_variant_make_null();
    ASSERT_NE(v, PURC_VARIANT_INVALID);

    // create third null variant
    v = purc_variant_make_null();
    ASSERT_NE(v, PURC_VARIANT_INVALID);

    ASSERT_EQ(v->refc, 3);

    // get the reference times
    stat = purc_variant_usage_stat ();
    ASSERT_NE(stat, nullptr);
    ASSERT_EQ(stat->nr_values[PURC_VARIANT_TYPE_NULL], 3);

    // it is const, unref 3 times
    purc_variant_unref(v);
    purc_variant_unref(v);
    purc_variant_unref(v);
    stat = purc_variant_usage_stat ();
    ASSERT_NE(stat, nullptr);
    ASSERT_EQ(stat->nr_values[PURC_VARIANT_TYPE_NULL], 0);



    // create first true variant
    v = purc_variant_make_boolean(true);
    ASSERT_NE(v, PURC_VARIANT_INVALID);

    // create second true variant
    v = purc_variant_make_boolean(true);
    ASSERT_NE(v, PURC_VARIANT_INVALID);

    ASSERT_EQ(v->refc, 2);

    // get the reference times
    stat = purc_variant_usage_stat ();
    ASSERT_NE(stat, nullptr);
    ASSERT_EQ(stat->nr_values[PURC_VARIANT_TYPE_BOOLEAN], 2);


    // create first false variant
    v = purc_variant_make_boolean(false);
    ASSERT_NE(v, PURC_VARIANT_INVALID);

    // create second false variant
    v = purc_variant_make_boolean(false);
    ASSERT_NE(v, PURC_VARIANT_INVALID);

    // it must be 2. ture and false variants are two different constant
    ASSERT_EQ(v->refc, 2);

    // get the reference times
    stat = purc_variant_usage_stat ();
    ASSERT_NE(stat, nullptr);
    // it must be 4, because true and flase variants are same type
    ASSERT_EQ(stat->nr_values[PURC_VARIANT_TYPE_BOOLEAN], 4);

    // unref false variant 2 times
    purc_variant_unref(v);
    purc_variant_unref(v);
    ASSERT_EQ(v->refc, 0);

    // get the reference times
    stat = purc_variant_usage_stat ();
    ASSERT_NE(stat, nullptr);
    // it must be 2, because true and flase variants are same type
    ASSERT_EQ(stat->nr_values[PURC_VARIANT_TYPE_BOOLEAN], 2);

    purc_cleanup ();
}
<|MERGE_RESOLUTION|>--- conflicted
+++ resolved
@@ -674,15 +674,9 @@
     purc_variant_unref(value);
 
 
-<<<<<<< HEAD
-    // create longint variant with negatives, and serialize
-    int64_t negative = 0xFFFFFFFFFFFFFFFF;
-    value = purc_variant_make_longint (negative);
-=======
     // create longuint variant with negatives, and serialize
     uint64_t positive = 0xFFFFFFFFFFFFFFFF;
     value = purc_variant_make_ulongint (positive);
->>>>>>> 4cc8bb3d
     ASSERT_NE(value, PURC_VARIANT_INVALID);
 
     purc_rwstream_seek(my_rws, 0, SEEK_SET);
@@ -692,11 +686,7 @@
     ASSERT_GT(n, 0);
 
     buf[n] = 0;
-<<<<<<< HEAD
-    snprintf (buffer, sizeof(buffer), "%lldL", (long long)negative);
-=======
     snprintf (buffer, sizeof(buffer), "%lluUL", (unsigned long long)positive);
->>>>>>> 4cc8bb3d
     ASSERT_STREQ(buffer, buf);
 
     purc_variant_unref(value);
