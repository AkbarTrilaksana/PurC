#include "config.h"
#include "purc.h"
#include "private/avl.h"
#include "private/hashtable.h"
#include "purc-variant.h"
#include "private/variant.h"
#include "private/errors.h"
#include "private/debug.h"
#include "private/utils.h"
#include "private/dvobjs.h"

#include "../helpers.h"

#include <stdio.h>
#include <errno.h>
#include <gtest/gtest.h>

extern purc_variant_t get_variant (char *buf, size_t *length);
extern void get_variant_total_info (size_t *mem, size_t *value, size_t *resv);
#define MAX_PARAM_NR    20

TEST(dvobjs, dvobjs_file_text_head)
{
    purc_variant_t param[MAX_PARAM_NR];
    purc_variant_t ret_var = NULL;
    struct stat filestat;
    size_t sz_total_mem_before = 0;
    size_t sz_total_values_before = 0;
    size_t nr_reserved_before = 0;
    size_t sz_total_mem_after = 0;
    size_t sz_total_values_after = 0;
    size_t nr_reserved_after = 0;

    purc_instance_extra_info info = {};
    int ret = purc_init ("cn.fmsoft.hybridos.test", "test_init", &info);
    ASSERT_EQ (ret, PURC_ERROR_OK);

    get_variant_total_info (&sz_total_mem_before, &sz_total_values_before,
            &nr_reserved_before);

    purc_variant_t file = purc_variant_load_dvobj_from_so ("FS", "FILE");
    ASSERT_NE(file, nullptr);
    ASSERT_EQ(purc_variant_is_object (file), true);

    purc_variant_t text = purc_variant_object_get_by_ckey(file, "text", false);
    ASSERT_NE(text, nullptr);
    ASSERT_EQ(purc_variant_is_object (text), true);

    purc_variant_t dynamic = purc_variant_object_get_by_ckey (text, "head",
            false);
    ASSERT_NE(dynamic, nullptr);
    ASSERT_EQ(purc_variant_is_dynamic (dynamic), true);

    purc_dvariant_method func = NULL;
    func = purc_variant_dynamic_get_getter (dynamic);
    ASSERT_NE(func, nullptr);

    stat("/etc/passwd", &filestat);

    printf ("TEST text_head: nr_args=2, param1=\"/etc/passwd\", param2=0:\n");
    param[0] = purc_variant_make_string ("/etc/passwd", false);
    param[1] = purc_variant_make_number (0);
<<<<<<< HEAD
    ret_var = func (NULL, 2, param);
    ASSERT_EQ(purc_variant_string_size (ret_var)-1, filestat.st_size);
=======
    ret_var = func (NULL, 2, param, false);
    ASSERT_EQ(purc_variant_string_length (ret_var)-1, filestat.st_size);
>>>>>>> 0909259d
    purc_variant_unref(param[0]);
    purc_variant_unref(param[1]);
    purc_variant_unref(ret_var);

    printf ("TEST text_head: nr_args=2, param1=\"/etc/passwd\", param2=3:\n");
    param[0] = purc_variant_make_string ("/etc/passwd", false);
    param[1] = purc_variant_make_number (3);
    ret_var = func (NULL, 2, param, false);
    printf("\t\tReturn : %s\n", purc_variant_get_string_const (ret_var));
    purc_variant_unref(param[0]);
    purc_variant_unref(param[1]);
    purc_variant_unref(ret_var);

    printf ("TEST text_head: nr_args=2, param1=\"/etc/passwd\", param2=-3:\n");
    param[0] = purc_variant_make_string ("/etc/passwd", false);
    param[1] = purc_variant_make_number (-3);
    ret_var = func (NULL, 2, param, false);
    printf("\t\tReturn : %s\n", purc_variant_get_string_const (ret_var));
    purc_variant_unref(param[0]);
    purc_variant_unref(param[1]);
    purc_variant_unref(ret_var);

    purc_variant_unload_dvobj (file);

    get_variant_total_info (&sz_total_mem_after,
            &sz_total_values_after, &nr_reserved_after);
    ASSERT_EQ(sz_total_values_before, sz_total_values_after);
    ASSERT_EQ(sz_total_mem_after, sz_total_mem_before + (nr_reserved_after -
                nr_reserved_before) * sizeof(purc_variant));

    purc_cleanup ();
}

TEST(dvobjs, dvobjs_file_text_tail)
{
    purc_variant_t param[MAX_PARAM_NR];
    purc_variant_t ret_var = NULL;
    struct stat filestat;
    size_t sz_total_mem_before = 0;
    size_t sz_total_values_before = 0;
    size_t nr_reserved_before = 0;
    size_t sz_total_mem_after = 0;
    size_t sz_total_values_after = 0;
    size_t nr_reserved_after = 0;

    purc_instance_extra_info info = {};
    int ret = purc_init ("cn.fmsoft.hybridos.test", "test_init", &info);
    ASSERT_EQ (ret, PURC_ERROR_OK);

    get_variant_total_info (&sz_total_mem_before, &sz_total_values_before,
            &nr_reserved_before);

    purc_variant_t file = purc_variant_load_dvobj_from_so ("FS", "FILE");
    ASSERT_NE(file, nullptr);
    ASSERT_EQ(purc_variant_is_object (file), true);

    purc_variant_t text = purc_variant_object_get_by_ckey (file, "text", false);
    ASSERT_NE(text, nullptr);
    ASSERT_EQ(purc_variant_is_object (text), true);

    purc_variant_t dynamic = purc_variant_object_get_by_ckey (text, "tail",
            false);
    ASSERT_NE(dynamic, nullptr);
    ASSERT_EQ(purc_variant_is_dynamic (dynamic), true);

    purc_dvariant_method func = NULL;
    func = purc_variant_dynamic_get_getter (dynamic);
    ASSERT_NE(func, nullptr);

    stat("/etc/passwd", &filestat);

    printf ("TEST text_tail: nr_args=2, param1=\"/etc/passwd\", param2=0:\n");
    param[0] = purc_variant_make_string ("/etc/passwd", false);
    param[1] = purc_variant_make_number (0);
<<<<<<< HEAD
    ret_var = func (NULL, 2, param);
    ASSERT_EQ(purc_variant_string_size (ret_var)-1, 0);
=======
    ret_var = func (NULL, 2, param, false);
    ASSERT_EQ(purc_variant_string_length (ret_var)-1, 0);
>>>>>>> 0909259d
    purc_variant_unref(param[0]);
    purc_variant_unref(param[1]);
    purc_variant_unref(ret_var);

    printf ("TEST text_tail: nr_args=2, param1=\"/etc/passwd\", param2=3:\n");
    param[0] = purc_variant_make_string ("/etc/passwd", false);
    param[1] = purc_variant_make_number (3);
    ret_var = func (NULL, 2, param, false);
    printf("\t\tReturn : %s\n", purc_variant_get_string_const (ret_var));
    purc_variant_unref(param[0]);
    purc_variant_unref(param[1]);
    purc_variant_unref(ret_var);

    printf ("TEST text_tail: nr_args=2, param1=\"/etc/passwd\", param2=-3:\n");
    param[0] = purc_variant_make_string ("/etc/passwd", false);
    param[1] = purc_variant_make_number (-3);
    ret_var = func (NULL, 2, param, false);
    printf("\t\tReturn : %s\n", purc_variant_get_string_const (ret_var));
    purc_variant_unref(param[0]);
    purc_variant_unref(param[1]);
    purc_variant_unref(ret_var);

    purc_variant_unload_dvobj (file);

    get_variant_total_info (&sz_total_mem_after,
            &sz_total_values_after, &nr_reserved_after);
    ASSERT_EQ(sz_total_values_before, sz_total_values_after);
    ASSERT_EQ(sz_total_mem_after, sz_total_mem_before + (nr_reserved_after -
                nr_reserved_before) * sizeof(purc_variant));

    purc_cleanup ();
}

TEST(dvobjs, dvobjs_file_bin_head)
{
    purc_variant_t param[MAX_PARAM_NR];
    purc_variant_t ret_var = NULL;
    struct stat filestat;
    size_t sz_total_mem_before = 0;
    size_t sz_total_values_before = 0;
    size_t nr_reserved_before = 0;
    size_t sz_total_mem_after = 0;
    size_t sz_total_values_after = 0;
    size_t nr_reserved_after = 0;

    purc_instance_extra_info info = {};
    int ret = purc_init ("cn.fmsoft.hybridos.test", "test_init", &info);
    ASSERT_EQ (ret, PURC_ERROR_OK);

    get_variant_total_info (&sz_total_mem_before, &sz_total_values_before,
            &nr_reserved_before);

    purc_variant_t file = purc_variant_load_dvobj_from_so ("FS", "FILE");
    ASSERT_NE(file, nullptr);
    ASSERT_EQ(purc_variant_is_object (file), true);

    purc_variant_t text = purc_variant_object_get_by_ckey(file, "bin", false);
    ASSERT_NE(text, nullptr);
    ASSERT_EQ(purc_variant_is_object (text), true);

    purc_variant_t dynamic = purc_variant_object_get_by_ckey (text, "head",
            false);
    ASSERT_NE(dynamic, nullptr);
    ASSERT_EQ(purc_variant_is_dynamic (dynamic), true);

    purc_dvariant_method func = NULL;
    func = purc_variant_dynamic_get_getter (dynamic);
    ASSERT_NE(func, nullptr);

    stat("/etc/passwd", &filestat);

    printf ("TEST bin_head: nr_args=2, param1=\"/etc/passwd\", param2=0 :\n");
    param[0] = purc_variant_make_string ("/etc/passwd", false);
    param[1] = purc_variant_make_number (0);
    ret_var = func (NULL, 2, param, false);
    ASSERT_EQ(purc_variant_sequence_length(ret_var), filestat.st_size);
    purc_variant_unref(param[0]);
    purc_variant_unref(param[1]);
    purc_variant_unref(ret_var);

    printf ("TEST bin_head: nr_args=2, param1=\"/etc/passwd\", param2=3:\n");
    param[0] = purc_variant_make_string ("/etc/passwd", false);
    param[1] = purc_variant_make_number (3);
    ret_var = func (NULL, 2, param, false);
    ASSERT_EQ(purc_variant_sequence_length(ret_var), 3);
    purc_variant_unref(param[0]);
    purc_variant_unref(param[1]);
    purc_variant_unref(ret_var);

    printf ("TEST bin_head: nr_args=2, param1=\"/etc/passwd\", param2=-3:\n");
    param[0] = purc_variant_make_string ("/etc/passwd", false);
    param[1] = purc_variant_make_number (-3);
    ret_var = func (NULL, 2, param, false);
    ASSERT_EQ(purc_variant_sequence_length(ret_var), filestat.st_size - 3);
    purc_variant_unref(param[0]);
    purc_variant_unref(param[1]);
    purc_variant_unref(ret_var);

    purc_variant_unload_dvobj (file);

    get_variant_total_info (&sz_total_mem_after,
            &sz_total_values_after, &nr_reserved_after);
    ASSERT_EQ(sz_total_values_before, sz_total_values_after);
    ASSERT_EQ(sz_total_mem_after, sz_total_mem_before + (nr_reserved_after -
                nr_reserved_before) * sizeof(purc_variant));

    purc_cleanup ();
}

TEST(dvobjs, dvobjs_file_bin_tail)
{
    purc_variant_t param[MAX_PARAM_NR];
    purc_variant_t ret_var = NULL;
    struct stat filestat;
    size_t sz_total_mem_before = 0;
    size_t sz_total_values_before = 0;
    size_t nr_reserved_before = 0;
    size_t sz_total_mem_after = 0;
    size_t sz_total_values_after = 0;
    size_t nr_reserved_after = 0;

    purc_instance_extra_info info = {};
    int ret = purc_init ("cn.fmsoft.hybridos.test", "test_init", &info);
    ASSERT_EQ (ret, PURC_ERROR_OK);

    get_variant_total_info (&sz_total_mem_before, &sz_total_values_before,
            &nr_reserved_before);

    purc_variant_t file = purc_variant_load_dvobj_from_so ("FS", "FILE");
    ASSERT_NE(file, nullptr);
    ASSERT_EQ(purc_variant_is_object (file), true);

    purc_variant_t text = purc_variant_object_get_by_ckey (file, "bin", false);
    ASSERT_NE(text, nullptr);
    ASSERT_EQ(purc_variant_is_object (text), true);

    purc_variant_t dynamic = purc_variant_object_get_by_ckey (text, "tail",
            false);
    ASSERT_NE(dynamic, nullptr);
    ASSERT_EQ(purc_variant_is_dynamic (dynamic), true);

    purc_dvariant_method func = NULL;
    func = purc_variant_dynamic_get_getter (dynamic);
    ASSERT_NE(func, nullptr);

    stat("/etc/passwd", &filestat);

    printf ("TEST bin_tail: nr_args=2, param1=\"/etc/passwd\", param2=0:\n");
    param[0] = purc_variant_make_string ("/etc/passwd", false);
    param[1] = purc_variant_make_number (0);
    ret_var = func (NULL, 2, param, false);
    ASSERT_EQ(purc_variant_sequence_length(ret_var), filestat.st_size);
    purc_variant_unref(param[0]);
    purc_variant_unref(param[1]);
    purc_variant_unref(ret_var);

    printf ("TEST bin_tail: nr_args=2, param1=\"/etc/passwd\", param2=3:\n");
    param[0] = purc_variant_make_string ("/etc/passwd", false);
    param[1] = purc_variant_make_number (3);
    ret_var = func (NULL, 2, param, false);
    ASSERT_EQ(purc_variant_sequence_length(ret_var), 3);
    purc_variant_unref(param[0]);
    purc_variant_unref(param[1]);
    purc_variant_unref(ret_var);

    printf ("TEST bin_tail: nr_args=2, param1=\"/etc/passwd\", param2=-3:\n");
    param[0] = purc_variant_make_string ("/etc/passwd", false);
    param[1] = purc_variant_make_number (-3);
    ret_var = func (NULL, 2, param, false);
    ASSERT_EQ(purc_variant_sequence_length(ret_var), filestat.st_size - 3);
    purc_variant_unref(param[0]);
    purc_variant_unref(param[1]);
    purc_variant_unref(ret_var);

    purc_variant_unload_dvobj (file);

    get_variant_total_info (&sz_total_mem_after,
            &sz_total_values_after, &nr_reserved_after);
    ASSERT_EQ(sz_total_values_before, sz_total_values_after);
    ASSERT_EQ(sz_total_mem_after, sz_total_mem_before + (nr_reserved_after -
                nr_reserved_before) * sizeof(purc_variant));

    purc_cleanup ();
}

TEST(dvobjs, dvobjs_file_stream_open_seek_close)
{
    purc_variant_t param[MAX_PARAM_NR];
    purc_variant_t ret_var = NULL;
    purc_variant_t val = NULL;
    size_t sz_total_mem_before = 0;
    size_t sz_total_values_before = 0;
    size_t nr_reserved_before = 0;
    size_t sz_total_mem_after = 0;
    size_t sz_total_values_after = 0;
    size_t nr_reserved_after = 0;

    purc_instance_extra_info info = {};
    int ret = purc_init ("cn.fmsoft.hybridos.test", "test_init", &info);
    ASSERT_EQ (ret, PURC_ERROR_OK);

    get_variant_total_info (&sz_total_mem_before, &sz_total_values_before,
            &nr_reserved_before);

    const char *env;
    env = "DVOBJS_SO_PATH";
    purc_variant_t file = purc_variant_load_dvobj_from_so ("FS", "FILE");
    ASSERT_NE(file, nullptr);
    ASSERT_EQ(purc_variant_is_object (file), true);

    purc_variant_t stream = purc_variant_object_get_by_ckey (file, "stream",
            false);
    ASSERT_NE(stream, nullptr);
    ASSERT_EQ(purc_variant_is_object (stream), true);

    purc_variant_t dynamic = purc_variant_object_get_by_ckey (stream, "open",
            false);
    ASSERT_NE(dynamic, nullptr);
    ASSERT_EQ(purc_variant_is_dynamic (dynamic), true);

    purc_dvariant_method func = NULL;
    func = purc_variant_dynamic_get_getter (dynamic);
    ASSERT_NE(func, nullptr);

    char data_path[PATH_MAX+1];
    env = "DVOBJS_TEST_PATH";
    test_getpath_from_env_or_rel(data_path, sizeof(data_path),
        env, "test_files");
    std::cerr << "env: " << env << "=" << data_path << std::endl;

    char file_path[1024] = {0};
    strcpy (file_path, data_path);
    strcat (file_path, "/stream.test");

    printf ("TEST stream_open_seek_close: nr_args=2, \
            param1=\"test_files/stream.test\":\n");
    param[0] = purc_variant_make_string (file_path, false);
    param[1] = purc_variant_make_string ("r+", false);
    ret_var = func (NULL, 2, param, false);

    ASSERT_EQ(purc_variant_is_type (ret_var,
                    PURC_VARIANT_TYPE_NATIVE), true);
    purc_variant_unref(param[0]);
    purc_variant_unref(param[1]);

    // seek
    dynamic = purc_variant_object_get_by_ckey (stream, "seek", false);
    ASSERT_NE(dynamic, nullptr);
    ASSERT_EQ(purc_variant_is_dynamic (dynamic), true);

    func = purc_variant_dynamic_get_getter (dynamic);
    ASSERT_NE(func, nullptr);

    param[0] = ret_var;
    param[1] = purc_variant_make_ulongint (17);
    param[2] = purc_variant_make_longint (SEEK_CUR);
    val = func (NULL, 3, param, false);

    ASSERT_EQ(purc_variant_is_type (val,
                    PURC_VARIANT_TYPE_LONGINT), true);
    int64_t byte_num = 0;
    purc_variant_cast_to_longint (val, &byte_num, false);
    ASSERT_EQ(byte_num, 17);
    purc_variant_unref(param[1]);
    purc_variant_unref(param[2]);
    purc_variant_unref(val);

    // close
    dynamic = purc_variant_object_get_by_ckey (stream, "close", false);
    ASSERT_NE(dynamic, nullptr);
    ASSERT_EQ(purc_variant_is_dynamic (dynamic), true);

    func = purc_variant_dynamic_get_getter (dynamic);
    ASSERT_NE(func, nullptr);

    param[0] = ret_var;
    val = func (NULL, 1, param, false);
    ASSERT_NE(val, nullptr);

    ASSERT_EQ(purc_variant_is_type (val,
                    PURC_VARIANT_TYPE_BOOLEAN), true);
    purc_variant_unref(val);
    purc_variant_unref(ret_var);

    purc_variant_unload_dvobj (file);

    get_variant_total_info (&sz_total_mem_after,
            &sz_total_values_after, &nr_reserved_after);
    ASSERT_EQ(sz_total_values_before, sz_total_values_after);
    ASSERT_EQ(sz_total_mem_after, sz_total_mem_before + (nr_reserved_after -
                nr_reserved_before) * sizeof(purc_variant));

    purc_cleanup ();
}


TEST(dvobjs, dvobjs_file_stream_readbytes)
{
    purc_variant_t param[MAX_PARAM_NR];
    purc_variant_t ret_var = NULL;
    purc_variant_t val = NULL;
    size_t sz_total_mem_before = 0;
    size_t sz_total_values_before = 0;
    size_t nr_reserved_before = 0;
    size_t sz_total_mem_after = 0;
    size_t sz_total_values_after = 0;
    size_t nr_reserved_after = 0;

    purc_instance_extra_info info = {};
    int ret = purc_init ("cn.fmsoft.hybridos.test", "test_init", &info);
    ASSERT_EQ (ret, PURC_ERROR_OK);

    get_variant_total_info (&sz_total_mem_before, &sz_total_values_before,
            &nr_reserved_before);

    const char *env;
    env = "DVOBJS_SO_PATH";
    purc_variant_t file = purc_variant_load_dvobj_from_so ("FS", "FILE");
    ASSERT_NE(file, nullptr);
    ASSERT_EQ(purc_variant_is_object (file), true);


    purc_variant_t stream = purc_variant_object_get_by_ckey (file, "stream",
            false);
    ASSERT_NE(stream, nullptr);
    ASSERT_EQ(purc_variant_is_object (stream), true);

    purc_variant_t dynamic = purc_variant_object_get_by_ckey (stream, "open",
            false);
    ASSERT_NE(dynamic, nullptr);
    ASSERT_EQ(purc_variant_is_dynamic (dynamic), true);

    purc_dvariant_method func = NULL;
    func = purc_variant_dynamic_get_getter (dynamic);
    ASSERT_NE(func, nullptr);

    char data_path[PATH_MAX+1];
    env = "DVOBJS_TEST_PATH";
    test_getpath_from_env_or_rel(data_path, sizeof(data_path),
        env, "test_files");
    std::cerr << "env: " << env << "=" << data_path << std::endl;

    char file_path[1024] = {0};
    strcpy (file_path, data_path);
    strcat (file_path, "/stream.test");

    printf ("TEST stream_readbytes: \
            nr_args=2, param1=\"test_files/stream.test\":\n");
    param[0] = purc_variant_make_string (file_path, false);
    param[1] = purc_variant_make_string ("r+", false);
    ret_var = func (NULL, 2, param, false);
    ASSERT_EQ(purc_variant_is_type (ret_var,
                    PURC_VARIANT_TYPE_NATIVE), true);
    purc_variant_unref(param[0]);
    purc_variant_unref(param[1]);

    // seek
    dynamic = purc_variant_object_get_by_ckey (stream, "seek",
            false);
    ASSERT_NE(dynamic, nullptr);
    ASSERT_EQ(purc_variant_is_dynamic (dynamic), true);

    func = purc_variant_dynamic_get_getter (dynamic);
    ASSERT_NE(func, nullptr);

    param[0] = ret_var;
    param[1] = purc_variant_make_ulongint (10);
    param[2] = purc_variant_make_longint (SEEK_CUR);
    val = func (NULL, 3, param, false);

    ASSERT_EQ(purc_variant_is_type (val,
                    PURC_VARIANT_TYPE_LONGINT), true);
    int64_t byte_num = 0;
    purc_variant_cast_to_longint (val, &byte_num, false);
    ASSERT_EQ(byte_num, 10);
    purc_variant_unref(param[1]);
    purc_variant_unref(param[2]);
    purc_variant_unref(val);

    // readbytes
    dynamic = purc_variant_object_get_by_ckey (stream, "readbytes", false);
    ASSERT_NE(dynamic, nullptr);
    ASSERT_EQ(purc_variant_is_dynamic (dynamic), true);

    func = purc_variant_dynamic_get_getter (dynamic);
    ASSERT_NE(func, nullptr);

    param[0] = ret_var;
    param[1] = purc_variant_make_ulongint (20);
    val = func (NULL, 2, param, false);

    ASSERT_EQ(purc_variant_is_type (val,
                    PURC_VARIANT_TYPE_BSEQUENCE), true);
    ASSERT_EQ(purc_variant_sequence_length (val), 20);
    purc_variant_unref(param[1]);
    purc_variant_unref(val);

    // close
    dynamic = purc_variant_object_get_by_ckey (stream, "close", false);
    ASSERT_NE(dynamic, nullptr);
    ASSERT_EQ(purc_variant_is_dynamic (dynamic), true);

    func = purc_variant_dynamic_get_getter (dynamic);
    ASSERT_NE(func, nullptr);

    param[0] = ret_var;
    val = func (NULL, 1, param, false);
    ASSERT_NE(val, nullptr);

    ASSERT_EQ(purc_variant_is_type (val,
                    PURC_VARIANT_TYPE_BOOLEAN), true);
    purc_variant_unref(ret_var);
    purc_variant_unref(val);

    purc_variant_unload_dvobj (file);

    get_variant_total_info (&sz_total_mem_after,
            &sz_total_values_after, &nr_reserved_after);
    ASSERT_EQ(sz_total_values_before, sz_total_values_after);
    ASSERT_EQ(sz_total_mem_after, sz_total_mem_before + (nr_reserved_after -
                nr_reserved_before) * sizeof(purc_variant));

    purc_cleanup ();
}

TEST(dvobjs, dvobjs_file_stream_readlines)
{
    purc_variant_t param[MAX_PARAM_NR];
    purc_variant_t ret_var = NULL;
    purc_variant_t val = NULL;
    size_t sz_total_mem_before = 0;
    size_t sz_total_values_before = 0;
    size_t nr_reserved_before = 0;
    size_t sz_total_mem_after = 0;
    size_t sz_total_values_after = 0;
    size_t nr_reserved_after = 0;

    purc_instance_extra_info info = {};
    int ret = purc_init ("cn.fmsoft.hybridos.test", "test_init", &info);
    ASSERT_EQ (ret, PURC_ERROR_OK);

    get_variant_total_info (&sz_total_mem_before, &sz_total_values_before,
            &nr_reserved_before);

    const char *env;
    env = "DVOBJS_SO_PATH";
    purc_variant_t file = purc_variant_load_dvobj_from_so ("FS", "FILE");
    ASSERT_NE(file, nullptr);
    ASSERT_EQ(purc_variant_is_object (file), true);

    purc_variant_t stream = purc_variant_object_get_by_ckey (file, "stream",
            false);
    ASSERT_NE(stream, nullptr);
    ASSERT_EQ(purc_variant_is_object (stream), true);

    purc_variant_t dynamic = purc_variant_object_get_by_ckey (stream, "open",
            false);
    ASSERT_NE(dynamic, nullptr);
    ASSERT_EQ(purc_variant_is_dynamic (dynamic), true);

    purc_dvariant_method func = NULL;
    func = purc_variant_dynamic_get_getter (dynamic);
    ASSERT_NE(func, nullptr);

    char data_path[PATH_MAX+1];
    env = "DVOBJS_TEST_PATH";
    test_getpath_from_env_or_rel(data_path, sizeof(data_path),
        env, "test_files");
    std::cerr << "env: " << env << "=" << data_path << std::endl;

    char file_path[1024] = {0};
    strcpy (file_path, data_path);
    strcat (file_path, "/stream.test");

    printf ("TEST stream_readlines: nr_args=2, \
            param1=\"test_files/stream.test\":\n");
    param[0] = purc_variant_make_string (file_path, false);
    param[1] = purc_variant_make_string ("r+", false);
    ret_var = func (NULL, 2, param, false);

    ASSERT_EQ(purc_variant_is_type (ret_var,
                    PURC_VARIANT_TYPE_NATIVE), true);
    purc_variant_unref(param[0]);
    purc_variant_unref(param[1]);

    // seek
    dynamic = purc_variant_object_get_by_ckey (stream, "seek",
            false);
    ASSERT_NE(dynamic, nullptr);
    ASSERT_EQ(purc_variant_is_dynamic (dynamic), true);

    func = purc_variant_dynamic_get_getter (dynamic);
    ASSERT_NE(func, nullptr);

    param[0] = ret_var;
    param[1] = purc_variant_make_ulongint (0);
    param[2] = purc_variant_make_longint (SEEK_CUR);
    val = func (NULL, 3, param, false);

    ASSERT_EQ(purc_variant_is_type (val,
                    PURC_VARIANT_TYPE_LONGINT), true);
    int64_t byte_num = 0;
    purc_variant_cast_to_longint (val, &byte_num, false);
    ASSERT_EQ(byte_num, 0);
    purc_variant_unref(val);
    purc_variant_unref(param[1]);
    purc_variant_unref(param[2]);

    // readbytes
    dynamic = purc_variant_object_get_by_ckey (stream, "readlines", false);
    ASSERT_NE(dynamic, nullptr);
    ASSERT_EQ(purc_variant_is_dynamic (dynamic), true);

    func = purc_variant_dynamic_get_getter (dynamic);
    ASSERT_NE(func, nullptr);

    param[0] = ret_var;
    param[1] = purc_variant_make_ulongint (1);
    val = func (NULL, 2, param, false);

    ASSERT_EQ(purc_variant_is_type (val,
                    PURC_VARIANT_TYPE_STRING), true);
    ASSERT_STREQ(purc_variant_get_string_const(val), \
            "root:x:0:0:root:/root:/bin/bash");
    purc_variant_unref(val);
    purc_variant_unref(param[1]);

    // close
    dynamic = purc_variant_object_get_by_ckey (stream, "close",
            false);
    ASSERT_NE(dynamic, nullptr);
    ASSERT_EQ(purc_variant_is_dynamic (dynamic), true);

    func = purc_variant_dynamic_get_getter (dynamic);
    ASSERT_NE(func, nullptr);

    param[0] = ret_var;
    val = func (NULL, 1, param, false);
    ASSERT_NE(val, nullptr);

    ASSERT_EQ(purc_variant_is_type (val,
                    PURC_VARIANT_TYPE_BOOLEAN), true);
    purc_variant_unref(val);
    purc_variant_unref(ret_var);

    purc_variant_unload_dvobj (file);

    get_variant_total_info (&sz_total_mem_after,
            &sz_total_values_after, &nr_reserved_after);
    ASSERT_EQ(sz_total_values_before, sz_total_values_after);
    ASSERT_EQ(sz_total_mem_after, sz_total_mem_before + (nr_reserved_after -
                nr_reserved_before) * sizeof(purc_variant));

    purc_cleanup ();
}

TEST(dvobjs, dvobjs_file_stream_read_write_struct)
{
    purc_variant_t param[MAX_PARAM_NR] = {PURC_VARIANT_INVALID};
    purc_variant_t for_open[MAX_PARAM_NR] = {PURC_VARIANT_INVALID};
    purc_variant_t ret_var = PURC_VARIANT_INVALID;
    purc_variant_t ret_result = PURC_VARIANT_INVALID;
    purc_variant_t test_file = PURC_VARIANT_INVALID;
    size_t line_number = 0;
    int equal = 0;
    const unsigned char *buf1 = NULL;
    const unsigned char *buf2 = NULL;
    size_t bsize = 0;
    size_t sz_total_mem_before = 0;
    size_t sz_total_values_before = 0;
    size_t nr_reserved_before = 0;
    size_t sz_total_mem_after = 0;
    size_t sz_total_values_after = 0;
    size_t nr_reserved_after = 0;

    purc_instance_extra_info info = {};
    int ret = purc_init ("cn.fmsoft.hybridos.test", "test_init", &info);
    ASSERT_EQ (ret, PURC_ERROR_OK);

    get_variant_total_info (&sz_total_mem_before, &sz_total_values_before,
            &nr_reserved_before);

    const char *env;
    env = "DVOBJS_SO_PATH";
    purc_variant_t file = purc_variant_load_dvobj_from_so ("FS", "FILE");
    ASSERT_NE(file, nullptr);
    ASSERT_EQ(purc_variant_is_object (file), true);

    purc_variant_t stream = purc_variant_object_get_by_ckey (file, "stream", false);
    ASSERT_NE(stream, nullptr);
    ASSERT_EQ(purc_variant_is_object (stream), true);

    // open
    purc_variant_t dynamic = purc_variant_object_get_by_ckey (stream, "open", false);
    ASSERT_NE(dynamic, nullptr);
    ASSERT_EQ(purc_variant_is_dynamic (dynamic), true);

    purc_dvariant_method open = NULL;
    open = purc_variant_dynamic_get_getter (dynamic);
    ASSERT_NE(open, nullptr);

    // writestruct
    dynamic = purc_variant_object_get_by_ckey (stream, "writestruct", false);
    ASSERT_NE(dynamic, nullptr);
    ASSERT_EQ(purc_variant_is_dynamic (dynamic), true);

    purc_dvariant_method writestruct = NULL;
    writestruct = purc_variant_dynamic_get_getter (dynamic);
    ASSERT_NE(writestruct, nullptr);

    // readstruct
    dynamic = purc_variant_object_get_by_ckey (stream, "readstruct", false);
    ASSERT_NE(dynamic, nullptr);
    ASSERT_EQ(purc_variant_is_dynamic (dynamic), true);

    purc_dvariant_method readstruct = NULL;
    readstruct = purc_variant_dynamic_get_getter (dynamic);
    ASSERT_NE(readstruct, nullptr);

    // seek
    dynamic = purc_variant_object_get_by_ckey (stream, "seek", false);
    ASSERT_NE(dynamic, nullptr);
    ASSERT_EQ(purc_variant_is_dynamic (dynamic), true);

    purc_dvariant_method seek = NULL;
    seek = purc_variant_dynamic_get_getter (dynamic);
    ASSERT_NE(seek, nullptr);

    // close
    dynamic = purc_variant_object_get_by_ckey (stream, "close", false);
    ASSERT_NE(dynamic, nullptr);
    ASSERT_EQ(purc_variant_is_dynamic (dynamic), true);

    purc_dvariant_method close = NULL;
    close = purc_variant_dynamic_get_getter (dynamic);
    ASSERT_NE(close, nullptr);

    char data_path[PATH_MAX+1];
    env = "DVOBJS_TEST_PATH";
    test_getpath_from_env_or_rel(data_path, sizeof(data_path),
        env, "test_files");
    std::cerr << "env: " << env << "=" << data_path << std::endl;

    // get test case list file
    char test_case[1024] = {0};
    strcpy (test_case, data_path);
    strcat (test_case, "/");
    strcat (test_case, "write.test");

    // get the temp file for write and read
    char temp_file[1024] = {0};
    strcpy (temp_file, data_path);
    strcat (temp_file, "/");
    strcat (temp_file, "rwstruct.test");

    char command[1024] = {0};
    strcat (command, "touch ");
    strcat (command, temp_file);

    FILE *fp = fopen(test_case, "r");   // open test case list
    ASSERT_NE(fp, nullptr);

    char *line = NULL;
    size_t sz = 0;
    ssize_t read = 0;
    size_t j = 0;
    size_t length_sub = 0;

    line_number = 0;

    while ((read = getline(&line, &sz, fp)) != -1) {
        *(line + read - 1) = 0;
        line_number ++;

        if (strncasecmp (line, "test_begin", 10) == 0)  {
            printf ("\ttest case on line %ld\n", line_number);

            // get parameters
            read = getline(&line, &sz, fp);
            *(line + read - 1) = 0;
            line_number ++;

            if (strcmp (line, "param_begin") == 0)  {
                j = 1;

                // get param
                while (1) {
                    read = getline(&line, &sz, fp);
                    *(line + read - 1) = 0;
                    line_number ++;

                    if (strcmp (line, "param_end") == 0)  {
                        break;
                    }
                    param[j] = get_variant (line, &length_sub);
                    j++;
                    ASSERT_LE(j, MAX_PARAM_NR);
                }

                // get result
                read = getline(&line, &sz, fp);
                *(line + read - 1) = 0;
                line_number ++;

                // test_result is useless
                ret_result = get_variant(line, &length_sub);
                purc_variant_unref(ret_result);

                // test case end
                while (1) {
                    read = getline(&line, &sz, fp);
                    *(line + read - 1) = 0;
                    line_number ++;

                    if (strcmp (line, "test_end") == 0)  {
                        break;
                    }
                }

                // remove temp file
                unlink (temp_file);
                int create_ok = system (command);
                ASSERT_EQ(create_ok, 0);

                // test process
                // open
                for_open[0] = purc_variant_make_string (temp_file, false);
                for_open[1] = purc_variant_make_string ("r+", false);
                test_file = open (NULL, 2, for_open, false);
                ASSERT_EQ(purc_variant_is_type (test_file,
                            PURC_VARIANT_TYPE_NATIVE), true);
                purc_variant_unref(for_open[0]);
                purc_variant_unref(for_open[1]);

                ret_result = param[1];
                for_open[0] = test_file;
                for_open[1] = param[1];
                for_open[2] = purc_variant_make_array (0, PURC_VARIANT_INVALID);

                for (size_t k = 2; k < j; k++)
                    purc_variant_array_append (for_open[2], param[k]);

                // write
                ret_var = writestruct (NULL, 3, for_open, false);
                ASSERT_EQ(purc_variant_is_type (ret_var,
                            PURC_VARIANT_TYPE_ULONGINT), true);
                purc_variant_unref(for_open[2]);
                purc_variant_unref(ret_var);

                // seek to the beginning
                for_open[0] = test_file;
                for_open[1] = purc_variant_make_ulongint (0);
                for_open[2] = purc_variant_make_longint (SEEK_SET);
                ret_var = seek (NULL, 3, for_open, false);

                ASSERT_EQ(purc_variant_is_type (ret_var,
                    PURC_VARIANT_TYPE_LONGINT), true);
                int64_t byte_num = 0;
                purc_variant_cast_to_longint (ret_var, &byte_num, false);
                ASSERT_EQ(byte_num, 0);
                purc_variant_unref(for_open[1]);
                purc_variant_unref(for_open[2]);
                purc_variant_unref(ret_var);

                // read
                for_open[0] = test_file;
                for_open[1] = ret_result;
                ret_var = readstruct (NULL, 2, for_open, false);

                ASSERT_EQ(purc_variant_is_type (ret_var,
                    PURC_VARIANT_TYPE_ARRAY), true);

                // compare
                ASSERT_EQ (purc_variant_array_get_size (ret_var), j - 2);
                for (size_t k = 0; k < j - 2; k++) {
                    double d1, d2;
                    int64_t i1, i2;
                    uint64_t u1, u2;
                    long double ld1, ld2;

                    ret_result = purc_variant_array_get (ret_var, k);
                    ASSERT_EQ(purc_variant_get_type (param[ k+ 2]),
                            purc_variant_get_type (ret_result));
                    switch (purc_variant_get_type (ret_result))   {
                        case PURC_VARIANT_TYPE_NUMBER:
                            purc_variant_cast_to_number (ret_result,
                                    &d1, false);
                            purc_variant_cast_to_number (param[k + 2],
                                    &d2, false);
                            ASSERT_EQ (d1, d2);
                            break;
                        case PURC_VARIANT_TYPE_LONGINT:
                            purc_variant_cast_to_longint (ret_result,
                                    &i1, false);
                            purc_variant_cast_to_longint (param[k + 2],
                                    &i2, false);
                            ASSERT_EQ (i1, i2);
                            break;
                        case PURC_VARIANT_TYPE_ULONGINT:
                            purc_variant_cast_to_ulongint (ret_result,
                                    &u1, false);
                            purc_variant_cast_to_ulongint (param[k + 2],
                                    &u2, false);
                            ASSERT_EQ (u1, u2);
                            break;
                        case PURC_VARIANT_TYPE_LONGDOUBLE:
                            purc_variant_cast_to_long_double (ret_result,
                                    &ld1, false);
                            purc_variant_cast_to_long_double (param[k + 2],
                                    &ld2, false);
                            ASSERT_EQ (ld1, ld2);
                            break;
                        case PURC_VARIANT_TYPE_STRING:
                            ASSERT_STREQ(purc_variant_get_string_const(
                                        ret_result),
                                    purc_variant_get_string_const (
                                        param[k + 2]));
                            break;
                        case PURC_VARIANT_TYPE_BSEQUENCE:
                            buf1 = purc_variant_get_bytes_const (ret_result,
                                    &bsize);
                            buf2 = purc_variant_get_bytes_const (param[k + 2],
                                    &bsize);
                            equal = memcmp (buf1, buf2, bsize);
                            ASSERT_EQ (equal, 0);
                            break;
                        default:
                            break;
                    }
                }
                purc_variant_unref(ret_var);

                // close
                for_open[0] = test_file;
                ret_var = close (NULL, 1, for_open, false);
                purc_variant_unref(test_file);

                if (ret_var != PURC_VARIANT_INVALID) {
                    purc_variant_unref(ret_var);
                    ret_var = PURC_VARIANT_INVALID;
                }

                for (size_t i = 0; i < j; ++i) {
                    if (param[i] != PURC_VARIANT_INVALID) {
                        purc_variant_unref(param[i]);
                        param[i] = PURC_VARIANT_INVALID;
                    }
                }

                unlink (temp_file);
            }
            else
                continue;
        }
        else
            continue;
    }

    length_sub++;
    fclose(fp);
    if (line)
        free(line);

    purc_variant_unref(file);

    get_variant_total_info (&sz_total_mem_after,
            &sz_total_values_after, &nr_reserved_after);
    ASSERT_EQ(sz_total_values_before, sz_total_values_after);
    ASSERT_EQ(sz_total_mem_after, sz_total_mem_before + (nr_reserved_after -
                nr_reserved_before) * sizeof(purc_variant));

    unlink (temp_file);

    purc_cleanup ();
}<|MERGE_RESOLUTION|>--- conflicted
+++ resolved
@@ -60,13 +60,8 @@
     printf ("TEST text_head: nr_args=2, param1=\"/etc/passwd\", param2=0:\n");
     param[0] = purc_variant_make_string ("/etc/passwd", false);
     param[1] = purc_variant_make_number (0);
-<<<<<<< HEAD
-    ret_var = func (NULL, 2, param);
+    ret_var = func (NULL, 2, param, false);
     ASSERT_EQ(purc_variant_string_size (ret_var)-1, filestat.st_size);
-=======
-    ret_var = func (NULL, 2, param, false);
-    ASSERT_EQ(purc_variant_string_length (ret_var)-1, filestat.st_size);
->>>>>>> 0909259d
     purc_variant_unref(param[0]);
     purc_variant_unref(param[1]);
     purc_variant_unref(ret_var);
@@ -141,13 +136,8 @@
     printf ("TEST text_tail: nr_args=2, param1=\"/etc/passwd\", param2=0:\n");
     param[0] = purc_variant_make_string ("/etc/passwd", false);
     param[1] = purc_variant_make_number (0);
-<<<<<<< HEAD
-    ret_var = func (NULL, 2, param);
+    ret_var = func (NULL, 2, param, false);
     ASSERT_EQ(purc_variant_string_size (ret_var)-1, 0);
-=======
-    ret_var = func (NULL, 2, param, false);
-    ASSERT_EQ(purc_variant_string_length (ret_var)-1, 0);
->>>>>>> 0909259d
     purc_variant_unref(param[0]);
     purc_variant_unref(param[1]);
     purc_variant_unref(ret_var);
