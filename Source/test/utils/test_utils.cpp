--- conflicted
+++ resolved
@@ -1,9 +1,6 @@
 #include "purc.h"
-<<<<<<< HEAD
 #include "private/list.h"
-=======
 #include "private/avl.h"
->>>>>>> 8eed305a
 #include "private/sorted-array.h"
 
 #include <stdio.h>
@@ -187,7 +184,6 @@
     sorted_array_destroy(sa);
 }
 
-<<<<<<< HEAD
 struct node
 {
     struct list_head          node;
@@ -216,7 +212,9 @@
         struct node *node;
         node = container_of(p, struct node, node);
         ASSERT_EQ(node->v, v++);
-=======
+    }
+}
+
 struct _avl_node {
     struct avl_node          node;
     size_t                   key;
@@ -279,6 +277,5 @@
         }
         prev = p->key;
         free(p);
->>>>>>> 8eed305a
-    }
-}
+    }
+}