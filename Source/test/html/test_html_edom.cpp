--- conflicted
+++ resolved
@@ -307,11 +307,7 @@
     ASSERT_STREQ(buf, "<body></body>");
 
     pcdom_element_t *div;
-<<<<<<< HEAD
-    div = pcintr_util_insert_element(pcdom_interface_element(body), "div");
-=======
     div = pcintr_util_append_element(pcdom_interface_element(body), "div");
->>>>>>> 8e3ed5ef
     write_edom_node(buf, sizeof(buf), pcdom_interface_node(div));
     ASSERT_STREQ(buf, "<div></div>");
     write_edom_node(buf, sizeof(buf), pcdom_interface_node(body));
@@ -582,35 +578,20 @@
                 pcdom_interface_node(html));
 
     pcdom_element_t *head;
-<<<<<<< HEAD
-    head = pcintr_util_insert_element(html, "head");
-    ASSERT_NE(head, nullptr);
-    pcdom_element_t *body;
-    body = pcintr_util_insert_element(html, "body");
-=======
     head = pcintr_util_append_element(html, "head");
     ASSERT_NE(head, nullptr);
     pcdom_element_t *body;
     body = pcintr_util_append_element(html, "body");
->>>>>>> 8e3ed5ef
     ASSERT_NE(body, nullptr);
 #endif
 
     pcdom_element_t *div;
-<<<<<<< HEAD
-    div = pcintr_util_insert_element(body, "div");
-=======
     div = pcintr_util_append_element(body, "div");
->>>>>>> 8e3ed5ef
     ASSERT_NE(div, nullptr);
 
 
     pcdom_element_t *foo;
-<<<<<<< HEAD
-    foo = pcintr_util_insert_element(body, "foo");
-=======
     foo = pcintr_util_append_element(body, "foo");
->>>>>>> 8e3ed5ef
     ASSERT_NE(foo, nullptr);
 
     key = pcdom_element_set_attribute(div,
@@ -959,518 +940,7 @@
     purc_cleanup ();
 }
 
-<<<<<<< HEAD
-
-struct path_node {
-    struct list_head        node;
-
-    char                   *path;
-};
-
-static struct path_node*
-path_node_gen(const char *tag_name, size_t len)
-{
-    struct path_node *p = (struct path_node*)calloc(1, sizeof(*p));
-    if (!p)
-        return NULL;
-    p->path = strndup(tag_name, len);
-    if (!p->path) {
-        free(p);
-        return NULL;
-    }
-
-    return p;
-}
-
-static char*
-element_full_path(pcdom_element_t *elem)
-{
-    struct list_head paths;
-    INIT_LIST_HEAD(&paths);
-
-    do {
-        const unsigned char *tag_name;
-        size_t len;
-        tag_name = pcdom_element_local_name(elem, &len);
-        struct path_node *node;
-        node = path_node_gen((const char*)tag_name, len);
-        if (!node)
-            break;
-
-        list_add_tail(&node->node, &paths);
-
-        elem = pcdom_interface_element(elem->node.parent);
-    } while (elem);
-
-    char *path = NULL;
-
-    if (elem == NULL) {
-        size_t sz = 0;
-        struct path_node *p;
-        list_for_each_entry(p, &paths, node) {
-            sz += strlen(p->path) + 1;
-        }
-        path = (char*)malloc(sz+1);
-        if (path) {
-            path[0] = '\0';
-            list_for_each_entry_reverse(p, &paths, node) {
-                if (*p->path == '#')
-                    continue;
-                strcat(path, "/");
-                strcat(path, p->path);
-            }
-        }
-    }
-
-    struct path_node *p, *n;
-    list_for_each_entry_safe(p, n, &paths, node) {
-        list_del(&p->node);
-        free(p->path);
-        free(p);
-    }
-
-    return path;
-}
-
-struct key_val {
-    const char *key;
-    const char *val;
-};
-
-struct edom_raw_action {
-    int                     valid;
-    const char             *parent;
-    const char             *tag_name;
-    struct key_val          kvs[100];
-    const char             *fragment;
-    int                     append;   // 1: append; 0: displace
-    const char             *output;
-};
-
-struct edom_raw_sample {
-    const char             *html;
-    struct edom_raw_action actions[100];
-};
-
-struct edom_raw_walker_data {
-    const struct edom_raw_sample     *sample;
-    pchtml_html_document_t           *doc;
-};
-
-static void
-edom_raw_process_fragment(pcdom_element_t *elem,
-        const struct edom_raw_action *action)
-{
-    const char *fragment = action->fragment;
-    pchtml_html_document_t *doc;
-    doc = pchtml_html_interface_document(
-            pcdom_interface_node(elem)->owner_document);
-    ASSERT_NE(doc, nullptr);
-    D("fragment: [%s]", fragment);
-
-    pcdom_element_t *p;
-    p = pcintr_util_parse_fragment_ex(elem, fragment);
-    ASSERT_NE(p, nullptr);
-
-    if (action->append) {
-        pcdom_merge_fragment_append(pcdom_interface_node(elem),
-                pcdom_interface_node(p));
-    }
-    else {
-        pcdom_displace_fragment(pcdom_interface_node(elem),
-                pcdom_interface_node(p));
-    }
-}
-
-static void
-edom_raw_process_element(pcdom_element_t *elem,
-        pchtml_html_document_t *doc,
-        const struct edom_raw_action *action)
-{
-    pcdom_element_t *parent = elem;
-    pcdom_element_t *child = NULL;
-    if (action->tag_name) {
-        child = pcintr_util_insert_element(parent, action->tag_name);
-        ASSERT_NE(child, nullptr);
-    }
-
-    pcdom_element_t *curr = child ? child : parent;
-    for (size_t i=0; i<sizeof(action->kvs)/sizeof(action->kvs[0]); ++i) {
-        const struct key_val *kv = action->kvs + i;
-        if (kv->key == NULL || kv->val == NULL)
-            break;
-
-        int r = pcintr_util_set_attribute(curr, kv->key, kv->val);
-        ASSERT_EQ(r, 0);
-    }
-
-    if (action->fragment) {
-        edom_raw_process_fragment(curr, action);
-    }
-
-    ASSERT_DOC_HTML_EQ(doc, action->output);
-}
-
-void
-edom_raw_process_action(pcdom_node_t *node,
-        pchtml_html_document_t *doc,
-        const struct edom_raw_action *action)
-{
-    pcdom_node_type_t type = node->type;
-    if (type == PCDOM_NODE_TYPE_ELEMENT) {
-        char *path = element_full_path(pcdom_interface_element(node));
-        if (strcmp(path, action->parent)==0) {
-            edom_raw_process_element(pcdom_interface_element(node),
-                    doc, action);
-        }
-        free(path);
-    }
-}
-
-static pchtml_action_t
-edom_raw_walker(pcdom_node_t *node, void *ctx)
-{
-    struct edom_raw_walker_data *ud;
-    ud = (struct edom_raw_walker_data*)ctx;
-    const struct edom_raw_sample *sample = ud->sample;
-    pchtml_html_document_t *doc = ud->doc;
-    for (size_t i=0; i<sizeof(sample->actions)/sizeof(sample->actions[0]); ++i) {
-        const struct edom_raw_action *action = sample->actions + i;
-        if (action->valid)
-            edom_raw_process_action(node, doc, action);
-    }
-    return PCHTML_ACTION_OK;
-}
-
-static void
-edom_raw_process(const struct edom_raw_sample *sample)
-{
-    ASSERT_NE(sample, nullptr);
-    ASSERT_NE(sample->html, nullptr);
-
-    pchtml_html_document_t *doc;
-    doc = load_document(sample->html);
-    ASSERT_NE(doc, nullptr);
-
-    struct pcdom_element *root;
-    root = pcdom_interface_document(doc)->element;
-    ASSERT_NE(root, nullptr);
-    ASSERT_TAG_NAME_EQ(root, "html");
-
-    struct edom_raw_walker_data ud = {
-        .sample         = sample,
-        .doc            = doc,
-    };
-
-    pcdom_node_simple_walk(pcdom_interface_node(doc), edom_raw_walker, &ud);
-
-    pchtml_html_document_destroy(doc);
-}
-
-TEST(html, edom_raw)
-{
-    struct edom_raw_sample samples[] = {
-#if 0              /* { */
-        {
-            "<html/>",
-            {
-                {
-                    1,
-                    "/html/head",
-                    "title",
-                    {{"hello", "world"}, {"foo", "bar"}},
-                    NULL,
-                    1,
-                    "<html><head><title hello=\"world\" foo=\"bar\"></title></head></html>",
-                },
-            },
-        },
-        {
-            "<html/>",
-            {
-                {
-                    1,
-                    "/html/head",
-                    NULL,
-                    {{"hello", "world"}, {"foo", "bar"}},
-                    NULL,
-                    1,
-                    "<html><head hello=\"world\" foo=\"bar\"></head></html>",
-                },
-            },
-        },
-        {
-            "<html/>",
-            {
-                {
-                    1,
-                    "/html/body",
-                    NULL,
-                    {{"hello", "world"}, {"foo", "bar"}},
-                    "world",
-                    1,
-                    "<html><body hello=\"world\" foo=\"bar\">world</body></html>",
-                },
-            },
-        },
-        {
-            "<html/>",
-            {
-                {
-                    1,
-                    "/html/body",
-                    NULL,
-                    {{"hello", "world"}, {"foo", "bar"}},
-                    "world<foo></foo>bar",
-                    1,
-                    "<html><body hello=\"world\" foo=\"bar\">world<foo></foo>bar</body></html>",
-                },
-            },
-        },
-        {
-            "<html/>",
-            {
-                {
-                    1,
-                    "/html/head",
-                    "title",
-                    {{"hello", "world"}, {"foo", "bar"}},
-                    "foobar",
-                    1,
-                    "<html><head><title hello=\"world\" foo=\"bar\">foobar</title></head></html>",
-                },
-            },
-        },
-        {
-            "<html/>",
-            {
-                {
-                    1,
-                    "/html/head",
-                    "title",
-                    {},
-                    "foobar",
-                    1,
-                    "<html><head><title>foobar</title></head></html>",
-                },
-            },
-        },
-        {
-            "<html/>",
-            {
-                {
-                    1,
-                    "/html/head",
-                    "title",
-                    {{"hello", "world"}, {"foo", "bar"}},
-                    NULL,
-                    1,
-                    "<html><head><title hello=\"world\" foo=\"bar\"></title></head></html>",
-                },
-            },
-        },
-        /////////////////
-        //{ // FIXME: failed, because of HTML title element?
-        //  //        generated as `expected` but non-formal HTML
-        //    "<html/>",
-        //    {
-        //        {
-        //            1,
-        //            "/html/head",
-        //            "title",
-        //            {{"hello", "world"}, {"foo", "bar"}},
-        //            "foo<a></a>bar",
-        //            1,
-        //            "<html><head><title hello=\"world\" foo=\"bar\">foo<a></a>bar</title></head></html>", // this is non-formal HTML
-        //        },
-        //    },
-        //},
-        //{ // FIXME: failed, because of HTML title element?
-        //  //        generated as `expected` but non-formal HTML
-        //    "<html/>",
-        //    {
-        //        {
-        //            1,
-        //            "/html/body",
-        //            "title",
-        //            {{"hello", "world"}, {"foo", "bar"}},
-        //            "foo<a></a>bar",
-        //            1,
-        //            "<html><body><title hello=\"world\" foo=\"bar\">foo<a></a>bar</title></body></html>", // this is non-formal HTML
-        //        },
-        //    },
-        //},
-        /////////////////
-        // "<hvml><head><title>hello</title></head><body><span id=\"clock\">xyz</span><xinput xid=\"xexp\"></xinput><update on=\"#clock\" at=\"textContent\" to=\"displace\" with=\"abc\"/></body></hvml>";
-        {
-            "<html/>",
-            {
-                {
-                    1,
-                    "/html/head",
-                    "title",
-                    {},
-                    "hello",
-                    1,
-                    "<html><head><title>hello</title></head></html>",
-                },
-            },
-        },
-        {
-            "<html><head><title>hello</title></html>",
-            {
-                {
-                    1,
-                    "/html/body",
-                    "span",
-                    {{"id", "clock"}},
-                    "xyz",
-                    1,
-                    "<html><head><title>hello</title><body><span id=\"clock\">xyz</span></body></html>",
-                },
-            },
-        },
-        {
-            "<html><head><title>hello</title><body><span id=\"clock\">xyz</span></body></html>",
-            {
-                {
-                    1,
-                    "/html/body",
-                    "xinput",
-                    {{"xid", "xexp"}},
-                    NULL,
-                    1,
-                    "<html><head><title>hello</title><body><span id=\"clock\">xyz</span><xinput xid=\"xexp\"></xinput></body></html>",
-                },
-            },
-        },
-        {
-            "<html><head><title>hello</title><body><span id=\"clock\">xyz</span><xinput xid=\"xexp\"></xinput></body></html>",
-            {
-                {
-                    1,
-                    "/html/body/span",
-                    NULL,
-                    {},
-                    "abc",
-                    1,
-                    "<html><head><title>hello</title><body><span id=\"clock\">xyzabc</span><xinput xid=\"xexp\"></xinput></body></html>",
-                },
-            },
-        },
-#endif             /* } */
-        // "<hvml><head><title>hello</title></head><body><span id=\"clock\">xyz</span><xinput xid=\"xexp\"></xinput><update on=\"#clock\" at=\"textContent\" to=\"displace\" with=\"abc\"/></body></hvml>";
-        {
-            "<html/>",
-            {
-                {
-                    1,
-                    "/html/head",
-                    "title",
-                    {},
-                    "hello",
-                    1,
-                    "<html><head><title>hello</title></head></html>",
-                },
-                {
-                    1,
-                    "/html/body",
-                    "span",
-                    {{"id", "clock"}},
-                    "xyz",
-                    1,
-                    "<html><head><title>hello</title><body><span id=\"clock\">xyz</span></body></html>",
-                },
-                {
-                    1,
-                    "/html/body",
-                    "xinput",
-                    {{"xid", "xexp"}},
-                    NULL,
-                    1,
-                    "<html><head><title>hello</title><body><span id=\"clock\">xyz</span><xinput xid=\"xexp\"></xinput></body></html>",
-                },
-                {
-                    1,
-                    "/html/body/span",
-                    NULL,
-                    {},
-                    "abc",
-                    0,
-                    "<html><head><title>hello</title><body><span id=\"clock\">abc</span><xinput xid=\"xexp\"></xinput></body></html>",
-                },
-            },
-        },
-    };
-    purc_instance_extra_info info = {};
-    int ret = purc_init ("cn.fmsoft.hybridos.test", "test_init", &info);
-    ASSERT_EQ (ret, PURC_ERROR_OK);
-
-    for (size_t i=0; i<sizeof(samples)/sizeof(samples[0]); ++i) {
-        struct edom_raw_sample *sample = samples + i;
-
-        edom_raw_process(sample);
-    }
-
-#if 0              /* { */
-    pchtml_html_document_t *doc;
-    doc = load_document("<html/>");
-    ASSERT_NE(doc, nullptr);
-
-    ASSERT_DOC_HTML_EQ(doc, "<html><head></head><body></body></html>");
-
-    struct pcdom_element *root;
-    root = pcdom_interface_document(doc)->element;
-    ASSERT_NE(root, nullptr);
-    ASSERT_TAG_NAME_EQ(root, "html");
-
-    struct pcdom_element *head;
-    head = pchtml_doc_get_head(doc);
-    ASSERT_NE(head, nullptr);
-    ASSERT_TAG_NAME_EQ(head, "head");
-
-    struct pcdom_element *body;
-    body = pchtml_doc_get_body(doc);
-    ASSERT_NE(body, nullptr);
-    ASSERT_TAG_NAME_EQ(body, "body");
-
-    pcdom_element_t *head_title;
-if (0) {
-    head_title = pcintr_util_insert_element(head, "title");
-    ASSERT_NE(head_title, nullptr);
-    ASSERT_TAG_NAME_EQ(head_title, "title");
-    ASSERT_DOC_HTML_EQ(doc, "<html><head><title></title></head><body></body></html>");
-}
-if (0) {
-    head_title = pcintr_util_insert_element(body, "title");
-    ASSERT_NE(head_title, nullptr);
-    ASSERT_TAG_NAME_EQ(head_title, "title");
-    ASSERT_DOC_HTML_EQ(doc, "<html><head><title></title></head><body><title></title></body></html>");
-}
-if (1) {
-    head_title = pcintr_util_insert_element(head, "title");
-    ASSERT_NE(head_title, nullptr);
-    ASSERT_TAG_NAME_EQ(head_title, "title");
-    pcintr_dump_edom_node(NULL, pcdom_interface_node(doc));
-    ASSERT_TRUE(0);
-    ASSERT_DOC_HTML_EQ(doc, "<html><head><title></title><title></title></head><body><title></title></body></html>");
-}
-    head_title = pcintr_util_insert_element(root, "title");
-    ASSERT_NE(head_title, nullptr);
-    ASSERT_TAG_NAME_EQ(head_title, "title");
-    pcintr_dump_edom_node(NULL, pcdom_interface_node(doc));
-    ASSERT_DOC_HTML_EQ(doc, "<html><head></head><body></body><titlex></titlex></html>");
-
-    pchtml_html_document_destroy(doc);
-#endif             /* } */
-
-    purc_cleanup ();
-}
-
-TEST(html, edom)
-=======
 TEST(html, buggy)
->>>>>>> 8e3ed5ef
 {
     // "<hvml><body><span id=\"clock\">xyz</span><xinput xid=\"xexp\"></xinput><update on=\"#clock\" at=\"textContent\" to=\"displace\" with=\"abc\"/></body></hvml>";
     purc_instance_extra_info info = {};
@@ -1492,24 +962,6 @@
     ASSERT_NE(body, nullptr);
     ASSERT_EQ(doc, pchtml_html_interface_document(body->node.owner_document));
 
-<<<<<<< HEAD
-    pcdom_element_t *elem;
-    elem = pcintr_util_add_element(body, "div");
-    ASSERT_NE(elem, nullptr);
-
-    ASSERT_DOC_HTML_EQ(doc, "<html><head></head><body><div></div></body></html>");
-
-    ASSERT_EQ(0, pcintr_util_add_child(body, "hello"));
-    ASSERT_DOC_HTML_EQ(doc, "<html><head></head><body><div></div>hello</body></html>");
-
-    elem = pcintr_util_add_element(elem, "span");
-    ASSERT_NE(elem, nullptr);
-    ASSERT_DOC_HTML_EQ(doc, "<html><head></head><body><div><span></span></div>hello</body></html>");
-
-    int r = pcintr_util_set_attribute(elem, "id", "clock");
-    ASSERT_EQ(r, 0);
-    ASSERT_DOC_HTML_EQ(doc, "<html><head></head><body><div><span id=\"clock\"></span></div>hello</body></html>");
-=======
     pcdom_element_t *span;
     span = pcintr_util_append_element(body, "span");
     ASSERT_NE(span, nullptr);
@@ -1546,82 +998,8 @@
     size_t nr = pcdom_collection_length(collection);
     ASSERT_EQ(nr, 1);
     pcdom_collection_destroy(collection, true);
->>>>>>> 8e3ed5ef
-
-    ASSERT_EQ(0, pcintr_util_set_child(elem, "<foo></foo>"));
-    ASSERT_DOC_HTML_EQ(doc, "<html><head></head><body><div><span id=\"clock\"><foo></foo></span></div>hello</body></html>");
-
-    ASSERT_EQ(0, pcintr_util_set_child(elem, "hello"));
-    ASSERT_DOC_HTML_EQ(doc, "<html><head></head><body><div><span id=\"clock\">hello</span></div>hello</body></html>");
-
-    ASSERT_EQ(0, pcintr_util_set_child(elem, "world"));
-    ASSERT_DOC_HTML_EQ(doc, "<html><head></head><body><div><span id=\"clock\">world</span></div>hello</body></html>");
 
     pchtml_html_document_destroy(doc);
 
     purc_cleanup ();
 }
-
-TEST(html, buggy)
-{
-    // "<hvml><body><span id=\"clock\">xyz</span><xinput xid=\"xexp\"></xinput><update on=\"#clock\" at=\"textContent\" to=\"displace\" with=\"abc\"/></body></hvml>";
-    purc_instance_extra_info info = {};
-    int ret = purc_init ("cn.fmsoft.hybridos.test", "test_init", &info);
-    ASSERT_EQ (ret, PURC_ERROR_OK);
-
-    pchtml_html_document_t *doc;
-    doc = pcintr_util_load_document("<html/>");
-    ASSERT_NE(doc, nullptr);
-    ASSERT_DOC_HTML_EQ(doc, "<html><head></head><body></body></html>");
-
-    struct pcdom_element *head;
-    head = pchtml_doc_get_head(doc);
-    ASSERT_NE(head, nullptr);
-    ASSERT_EQ(doc, pchtml_html_interface_document(head->node.owner_document));
-
-    struct pcdom_element *body;
-    body = pchtml_doc_get_body(doc);
-    ASSERT_NE(body, nullptr);
-    ASSERT_EQ(doc, pchtml_html_interface_document(body->node.owner_document));
-
-    pcdom_element_t *span;
-    span = pcintr_util_add_element(body, "span");
-    ASSERT_NE(span, nullptr);
-    ASSERT_DOC_HTML_EQ(doc, "<html><head></head><body><span></span></body></html>");
-
-    ASSERT_EQ(0, pcintr_util_set_attribute(span, "id", "clock"));
-    ASSERT_DOC_HTML_EQ(doc, "<html><head></head><body><span id=\"clock\"></span></body></html>");
-
-    ASSERT_EQ(0, pcintr_util_add_child(span, "xyz"));
-    ASSERT_DOC_HTML_EQ(doc, "<html><head></head><body><span id=\"clock\">xyz</span></body></html>");
-
-    pcdom_element_t *xinput;
-    xinput = pcintr_util_add_element(body, "xinput");
-    ASSERT_NE(xinput, nullptr);
-    ASSERT_DOC_HTML_EQ(doc, "<html><head></head><body><span id=\"clock\">xyz</span><xinput></xinput></body></html>");
-
-    ASSERT_EQ(0, pcintr_util_set_attribute(xinput, "xid", "xexp"));
-    ASSERT_DOC_HTML_EQ(doc, "<html><head></head><body><span id=\"clock\">xyz</span><xinput xid=\"xexp\"></xinput></body></html>");
-
-    pcdom_document_t *document = pcdom_interface_document(doc);
-    pcdom_collection_t *collection;
-    collection = pcdom_collection_create(document);
-    ASSERT_NE(collection, nullptr);
-    ASSERT_EQ(0, pcintr_util_set_child(span, "def"));
-    ASSERT_DOC_HTML_EQ(doc, "<html><head></head><body><span id=\"clock\">def</span><xinput xid=\"xexp\"></xinput></body></html>");
-    unsigned int ui;
-    ui = pcdom_collection_init(collection, 10);
-    ASSERT_EQ(ui, 0);
-    ui = pcdom_elements_by_attr(body, collection,
-            (const unsigned char*)"id", 2,
-            (const unsigned char*)"clock", 5,
-            false);
-    ASSERT_EQ(ui, 0);
-    size_t nr = pcdom_collection_length(collection);
-    ASSERT_EQ(nr, 1);
-    pcdom_collection_destroy(collection, true);
-
-    pchtml_html_document_destroy(doc);
-
-    purc_cleanup ();
-}
